/*
 * Copyright 2018 Google LLC
 *
 * Licensed under the Apache License, Version 2.0 (the "License");
 * you may not use this file except in compliance with the License.
 * You may obtain a copy of the License at
 *
 *      http://www.apache.org/licenses/LICENSE-2.0
 *
 * Unless required by applicable law or agreed to in writing, software
 * distributed under the License is distributed on an "AS IS" BASIS,
 * WITHOUT WARRANTIES OR CONDITIONS OF ANY KIND, either express or implied.
 * See the License for the specific language governing permissions and
 * limitations under the License.
 */


// A P4MatchKey class instance processes one FieldMatch entry in a P4 runtime
// TableEntry.  P4MatchKey has subclasses which handle table map conversion
// specifications for different types of matches, i.e. exact vs. ternary vs.
// longest-prefix.  The P4TableMapper uses a P4MatchKey to assist in
// mapping a match field from a P4 runtime Write RPC into a CommonFlowEntry.

#ifndef STRATUM_HAL_LIB_P4_P4_MATCH_KEY_H_
#define STRATUM_HAL_LIB_P4_P4_MATCH_KEY_H_

#include <memory>
#include <set>
#include <string>

#include "stratum/glue/status/status_macros.h"
#include "stratum/hal/lib/p4/common_flow_entry.pb.h"
#include "stratum/hal/lib/p4/p4_table_map.pb.h"
<<<<<<< HEAD
=======
#include "stratum/lib/macros.h"
>>>>>>> d387e187
#include "p4/config/v1/p4info.pb.h"
#include "p4/v1/p4runtime.pb.h"

namespace stratum {
namespace hal {

// This class is the common base class for all match keys.  The general
// P4MatchKey usage is to call CreateInstance, then call the Convert method
// to do match-type-specific conversions.
class P4MatchKey {
 public:
  // The CreateInstance factory method creates a P4MatchKey given a FieldMatch
  // from a P4 runtime request.  CreateInstance determines the appropriate
  // P4MatchKey subclass from the FieldMatch content.
  static std::unique_ptr<P4MatchKey> CreateInstance(
<<<<<<< HEAD
      const p4::v1::FieldMatch& p4_field_match);
=======
      const ::p4::v1::FieldMatch& p4_field_match);
>>>>>>> d387e187

  virtual ~P4MatchKey() {}

  // Converts this P4MatchKey into MappedField output within a CommonFlowEntry
  // for the match key's encapsulating WriteRequest.  The conversion_entry
  // refers to data within the P4 table map's FieldDescriptor data for the
  // match field.  Upon success, the mapped_field data contains the match key's
  // value, and possibly prefix or mask, encoded according to conversion_entry
  // and bit_width. If the conversion fails due to invalid match field data, the
  // return status contains ERR_INVALID_PARAM.  In some cases, the conversion
  // may not be supported by the implementation, so the status is
  // ERR_OPER_NOT_SUPPORTED. For any error, P4MatchKey copies the original field
  // match data into mapped_field->value().raw_pi_match().  When the status
  // indicates an error, the caller may want to use APPEND_ERROR to add
  // additional qualifying information, such as the name of the table that is
  // the target of this P4MatchKey instance.
  virtual ::util::Status Convert(
      const P4FieldDescriptor::P4FieldConversionEntry& conversion_entry,
      int bit_width, MappedField* mapped_field);

  // Performs a specialized conversion of this P4MatchKey into an unsigned
  // 64-bit integer, regardless of how the match field appears in the P4Info
  // spec and the P4Runtime request.  This conversion is only possible for
  // exact-match keys where the P4Runtime encoding is less than 64 bits wide.
  // For any other type of match key, the return status contains
  // ERR_INVALID_PARAM.  This conversion option has limited usage in
  // processing certain static table entries internally within p4c.
  virtual ::util::StatusOr<uint64> ConvertExactToUint64();

  // Accessor, mainly for unit tests.
<<<<<<< HEAD
  p4::config::v1::MatchField::MatchType allowed_match_type() const {
=======
  ::p4::config::v1::MatchField::MatchType allowed_match_type() const {
>>>>>>> d387e187
    return allowed_match_type_;
  }

  // P4MatchKey and its subclasses are neither copyable nor movable.
  P4MatchKey(const P4MatchKey&) = delete;
  P4MatchKey& operator=(const P4MatchKey&) = delete;

 protected:
  // The constructor is protected, use CreateInstance instead.
<<<<<<< HEAD
  P4MatchKey(const p4::v1::FieldMatch& p4_field_match,
             p4::config::v1::MatchField::MatchType allowed_match_type);
=======
  P4MatchKey(const ::p4::v1::FieldMatch& p4_field_match,
             ::p4::config::v1::MatchField::MatchType allowed_match_type);
>>>>>>> d387e187

  // Subclasses typically override ConvertValue to do match-type-specific
  // conversion.  The base class default implementation simply copies the
  // match field into mapped_field's raw_pi_match field.
  virtual ::util::Status ConvertValue(
      const P4FieldDescriptor::P4FieldConversionEntry& conversion_entry,
      int bit_width, MappedField* mapped_field);

  // The remaining methods are for subclass use in converting match field
  // runtime values to a MappedField output value:
  //  ConvertBytes - converts the P4 runtime bytes_value to a MappedField::Value
  //      according to conversion_entry and bit_width specifications.  The input
  //      bytes are expected to be in network byte order.
  //  ConvertLPMPrefixLengthToMask - converts the prefix length field in a
<<<<<<< HEAD
  //      P4 runtime LPM match.  The prefix length in a p4::v1::FieldMatch is
=======
  //      P4 runtime LPM match.  The prefix length in a P4 FieldMatch is
>>>>>>> d387e187
  //      always encoded as an integer that needs to be converted to either
  //      an integer bit mask or a series of bytes containing longer masks.
  virtual ::util::Status ConvertBytes(
      const std::string& bytes_value,
      const P4FieldDescriptor::P4FieldConversionEntry& conversion_entry,
      int bit_width, MappedField::Value* mapped_value);

  ::util::Status ConvertLPMPrefixLengthToMask(
      const P4FieldDescriptor::P4FieldConversionEntry& conversion_entry,
      int bit_width, MappedField::Value* mapped_value);

  // Copies the original p4_field_match_ into mapped_value's raw_pi_match field.
  void CopyRawMatchValue(MappedField::Value* mapped_value);

  // Accessor for subclasses to obtain the P4 runtime FieldMatch data.
<<<<<<< HEAD
  const p4::v1::FieldMatch& p4_field_match() const { return p4_field_match_; }
=======
  const ::p4::v1::FieldMatch& p4_field_match() const { return p4_field_match_; }
>>>>>>> d387e187

 private:
  // This function takes an unsigned integer encoded as string data and
  // converts it to the desired unsigned type.  The bytes in the string are
  // assumed to be in network byte order.  If the number of input bytes is too
  // large for the output type, the status contains ERR_INVALID_PARAM.
  template <typename U> ::util::Status StringDataToU(
      const std::string& bytes, int32_t bit_width, U* value);

  // This function encodes an unsigned integer containing a bit mask of the
  // specified length.
  template <typename U> U CreateUIntMask(int field_width, int mask_length);

  // This function encodes a string containing the bits in a mask of the
  // specified length.
  std::string CreateStringMask(int field_width, int mask_length);

  // Checks whether the binary-encoded value in the input string conforms to
  // the P4Info-specified bit length given by bit_width.  The implementation
  // complies with section "8.3 Bytestrings" in the "P4Runtime Specification".
  ::util::Status CheckBitWidth(const std::string& bytes_value, int bit_width);

<<<<<<< HEAD
  // This member stores the p4::v1::FieldMatch given to CreateInstance.
  const p4::v1::FieldMatch p4_field_match_;

  // This member stores the subclass-dependent match type, i.e.
  // EXACT/LPM/TERNARY/VALID/RANGE.
  const p4::config::v1::MatchField::MatchType allowed_match_type_;
};

// P4MatchKey subclass for p4::config::v1::MatchField::EXACT.
class P4MatchKeyExact : public P4MatchKey {
 public:
  static std::unique_ptr<P4MatchKeyExact> CreateInstance(
      const p4::v1::FieldMatch& p4_field_match);
=======
  // This member stores the P4 FieldMatch given to CreateInstance.
  const ::p4::v1::FieldMatch p4_field_match_;

  // This member stores the subclass-dependent match type, i.e.
  // EXACT/LPM/TERNARY/RANGE.
  const ::p4::config::v1::MatchField::MatchType allowed_match_type_;
};

// P4MatchKey subclass for P4 config MatchField::EXACT.
class P4MatchKeyExact : public P4MatchKey {
 public:
  static std::unique_ptr<P4MatchKeyExact> CreateInstance(
      const ::p4::v1::FieldMatch& p4_field_match);
>>>>>>> d387e187

  ~P4MatchKeyExact() override {}

 protected:
<<<<<<< HEAD
  explicit P4MatchKeyExact(const p4::v1::FieldMatch& p4_field_match)
      : P4MatchKey(p4_field_match, p4::config::v1::MatchField::EXACT) {}
=======
  explicit P4MatchKeyExact(const ::p4::v1::FieldMatch& p4_field_match)
      : P4MatchKey(p4_field_match, ::p4::config::v1::MatchField::EXACT) {}
>>>>>>> d387e187

  ::util::Status ConvertValue(
      const P4FieldDescriptor::P4FieldConversionEntry& conversion_entry,
      int bit_width, MappedField* mapped_field) override;
};

<<<<<<< HEAD
// P4MatchKey subclass for p4::config::v1::MatchField::TERNARY.
class P4MatchKeyTernary : public P4MatchKey {
 public:
  static std::unique_ptr<P4MatchKeyTernary> CreateInstance(
      const p4::v1::FieldMatch& p4_field_match);
=======
// P4MatchKey subclass for P4 config MatchField::TERNARY.
class P4MatchKeyTernary : public P4MatchKey {
 public:
  static std::unique_ptr<P4MatchKeyTernary> CreateInstance(
      const ::p4::v1::FieldMatch& p4_field_match);
>>>>>>> d387e187

  ~P4MatchKeyTernary() override {}

 protected:
<<<<<<< HEAD
  explicit P4MatchKeyTernary(const p4::v1::FieldMatch& p4_field_match)
      : P4MatchKey(p4_field_match, p4::config::v1::MatchField::TERNARY) {}
=======
  explicit P4MatchKeyTernary(const ::p4::v1::FieldMatch& p4_field_match)
      : P4MatchKey(p4_field_match, ::p4::config::v1::MatchField::TERNARY) {}
>>>>>>> d387e187

  ::util::Status ConvertValue(
      const P4FieldDescriptor::P4FieldConversionEntry& conversion_entry,
      int bit_width, MappedField* mapped_field) override;
};

<<<<<<< HEAD
// P4MatchKey subclass for p4::config::v1::MatchField::LPM.
class P4MatchKeyLPM : public P4MatchKey {
 public:
  static std::unique_ptr<P4MatchKeyLPM> CreateInstance(
      const p4::v1::FieldMatch& p4_field_match);
=======
// P4MatchKey subclass for P4 config MatchField::LPM.
class P4MatchKeyLPM : public P4MatchKey {
 public:
  static std::unique_ptr<P4MatchKeyLPM> CreateInstance(
      const ::p4::v1::FieldMatch& p4_field_match);
>>>>>>> d387e187

  ~P4MatchKeyLPM() override {}

 protected:
<<<<<<< HEAD
  explicit P4MatchKeyLPM(const p4::v1::FieldMatch& p4_field_match)
      : P4MatchKey(p4_field_match, p4::config::v1::MatchField::LPM) {}
=======
  explicit P4MatchKeyLPM(const ::p4::v1::FieldMatch& p4_field_match)
      : P4MatchKey(p4_field_match, ::p4::config::v1::MatchField::LPM) {}
>>>>>>> d387e187

  ::util::Status ConvertValue(
      const P4FieldDescriptor::P4FieldConversionEntry& conversion_entry,
      int bit_width, MappedField* mapped_field) override;
};

<<<<<<< HEAD
//FIXME match VALID not present in p4info
// P4MatchKey subclass for p4::config::v1::MatchField::VALID.
//class P4MatchKeyValid : public P4MatchKey {
// public:
//  static std::unique_ptr<P4MatchKeyValid> CreateInstance(
//      const p4::v1::FieldMatch& p4_field_match);
//
//  ~P4MatchKeyValid() override {}
//
// protected:
//  explicit P4MatchKeyValid(const p4::v1::FieldMatch& p4_field_match)
//      : P4MatchKey(p4_field_match, p4::config::v1::MatchField::VALID) {}
//
//  // TODO: P4MatchKeyValid needs a ConvertValue override.
//};

// P4MatchKey subclass for p4::config::v1::MatchField::RANGE.
class P4MatchKeyRange : public P4MatchKey {
 public:
  static std::unique_ptr<P4MatchKeyRange> CreateInstance(
      const p4::v1::FieldMatch& p4_field_match);
=======
// P4MatchKey subclass for P4 config MatchField::RANGE.
class P4MatchKeyRange : public P4MatchKey {
 public:
  static std::unique_ptr<P4MatchKeyRange> CreateInstance(
      const ::p4::v1::FieldMatch& p4_field_match);
>>>>>>> d387e187

  ~P4MatchKeyRange() override {}

 protected:
<<<<<<< HEAD
  explicit P4MatchKeyRange(const p4::v1::FieldMatch& p4_field_match)
      : P4MatchKey(p4_field_match, p4::config::v1::MatchField::RANGE) {}
=======
  explicit P4MatchKeyRange(const ::p4::v1::FieldMatch& p4_field_match)
      : P4MatchKey(p4_field_match, ::p4::config::v1::MatchField::RANGE) {}
>>>>>>> d387e187

  // TODO: P4MatchKeyRange needs a ConvertValue override.
};

// P4MatchKey subclass for any FieldMatch that does not contain data for
// a field_match_type.  For certain field types, this is a valid way to
// match a default value.  For other types, it is an invalid FieldMatch.
class P4MatchKeyUnspecified : public P4MatchKey {
 public:
  static std::unique_ptr<P4MatchKeyUnspecified> CreateInstance(
<<<<<<< HEAD
      const p4::v1::FieldMatch& p4_field_match);
=======
      const ::p4::v1::FieldMatch& p4_field_match);
>>>>>>> d387e187

  ~P4MatchKeyUnspecified() override {}

  // The Convert override determines whether this P4MatchKey's field is a
  // valid default value based on the input conversion_entry.
  ::util::Status Convert(
      const P4FieldDescriptor::P4FieldConversionEntry& conversion_entry,
      int bit_width, MappedField* mapped_field) override;

 protected:
<<<<<<< HEAD
  explicit P4MatchKeyUnspecified(const p4::v1::FieldMatch& p4_field_match)
      : P4MatchKey(p4_field_match, p4::config::v1::MatchField::UNSPECIFIED) {}
=======
  explicit P4MatchKeyUnspecified(const ::p4::v1::FieldMatch& p4_field_match)
      : P4MatchKey(p4_field_match, ::p4::config::v1::MatchField::UNSPECIFIED) {}
>>>>>>> d387e187
};

}  // namespace hal
}  // namespace stratum

#endif  // STRATUM_HAL_LIB_P4_P4_MATCH_KEY_H_<|MERGE_RESOLUTION|>--- conflicted
+++ resolved
@@ -31,10 +31,7 @@
 #include "stratum/glue/status/status_macros.h"
 #include "stratum/hal/lib/p4/common_flow_entry.pb.h"
 #include "stratum/hal/lib/p4/p4_table_map.pb.h"
-<<<<<<< HEAD
-=======
 #include "stratum/lib/macros.h"
->>>>>>> d387e187
 #include "p4/config/v1/p4info.pb.h"
 #include "p4/v1/p4runtime.pb.h"
 
@@ -50,11 +47,7 @@
   // from a P4 runtime request.  CreateInstance determines the appropriate
   // P4MatchKey subclass from the FieldMatch content.
   static std::unique_ptr<P4MatchKey> CreateInstance(
-<<<<<<< HEAD
-      const p4::v1::FieldMatch& p4_field_match);
-=======
-      const ::p4::v1::FieldMatch& p4_field_match);
->>>>>>> d387e187
+      const ::p4::v1::FieldMatch& p4_field_match);
 
   virtual ~P4MatchKey() {}
 
@@ -85,11 +78,7 @@
   virtual ::util::StatusOr<uint64> ConvertExactToUint64();
 
   // Accessor, mainly for unit tests.
-<<<<<<< HEAD
-  p4::config::v1::MatchField::MatchType allowed_match_type() const {
-=======
   ::p4::config::v1::MatchField::MatchType allowed_match_type() const {
->>>>>>> d387e187
     return allowed_match_type_;
   }
 
@@ -99,13 +88,8 @@
 
  protected:
   // The constructor is protected, use CreateInstance instead.
-<<<<<<< HEAD
-  P4MatchKey(const p4::v1::FieldMatch& p4_field_match,
-             p4::config::v1::MatchField::MatchType allowed_match_type);
-=======
   P4MatchKey(const ::p4::v1::FieldMatch& p4_field_match,
              ::p4::config::v1::MatchField::MatchType allowed_match_type);
->>>>>>> d387e187
 
   // Subclasses typically override ConvertValue to do match-type-specific
   // conversion.  The base class default implementation simply copies the
@@ -120,11 +104,7 @@
   //      according to conversion_entry and bit_width specifications.  The input
   //      bytes are expected to be in network byte order.
   //  ConvertLPMPrefixLengthToMask - converts the prefix length field in a
-<<<<<<< HEAD
-  //      P4 runtime LPM match.  The prefix length in a p4::v1::FieldMatch is
-=======
   //      P4 runtime LPM match.  The prefix length in a P4 FieldMatch is
->>>>>>> d387e187
   //      always encoded as an integer that needs to be converted to either
   //      an integer bit mask or a series of bytes containing longer masks.
   virtual ::util::Status ConvertBytes(
@@ -140,11 +120,7 @@
   void CopyRawMatchValue(MappedField::Value* mapped_value);
 
   // Accessor for subclasses to obtain the P4 runtime FieldMatch data.
-<<<<<<< HEAD
-  const p4::v1::FieldMatch& p4_field_match() const { return p4_field_match_; }
-=======
   const ::p4::v1::FieldMatch& p4_field_match() const { return p4_field_match_; }
->>>>>>> d387e187
 
  private:
   // This function takes an unsigned integer encoded as string data and
@@ -167,21 +143,6 @@
   // complies with section "8.3 Bytestrings" in the "P4Runtime Specification".
   ::util::Status CheckBitWidth(const std::string& bytes_value, int bit_width);
 
-<<<<<<< HEAD
-  // This member stores the p4::v1::FieldMatch given to CreateInstance.
-  const p4::v1::FieldMatch p4_field_match_;
-
-  // This member stores the subclass-dependent match type, i.e.
-  // EXACT/LPM/TERNARY/VALID/RANGE.
-  const p4::config::v1::MatchField::MatchType allowed_match_type_;
-};
-
-// P4MatchKey subclass for p4::config::v1::MatchField::EXACT.
-class P4MatchKeyExact : public P4MatchKey {
- public:
-  static std::unique_ptr<P4MatchKeyExact> CreateInstance(
-      const p4::v1::FieldMatch& p4_field_match);
-=======
   // This member stores the P4 FieldMatch given to CreateInstance.
   const ::p4::v1::FieldMatch p4_field_match_;
 
@@ -195,124 +156,63 @@
  public:
   static std::unique_ptr<P4MatchKeyExact> CreateInstance(
       const ::p4::v1::FieldMatch& p4_field_match);
->>>>>>> d387e187
 
   ~P4MatchKeyExact() override {}
 
  protected:
-<<<<<<< HEAD
-  explicit P4MatchKeyExact(const p4::v1::FieldMatch& p4_field_match)
-      : P4MatchKey(p4_field_match, p4::config::v1::MatchField::EXACT) {}
-=======
   explicit P4MatchKeyExact(const ::p4::v1::FieldMatch& p4_field_match)
       : P4MatchKey(p4_field_match, ::p4::config::v1::MatchField::EXACT) {}
->>>>>>> d387e187
 
   ::util::Status ConvertValue(
       const P4FieldDescriptor::P4FieldConversionEntry& conversion_entry,
       int bit_width, MappedField* mapped_field) override;
 };
 
-<<<<<<< HEAD
-// P4MatchKey subclass for p4::config::v1::MatchField::TERNARY.
-class P4MatchKeyTernary : public P4MatchKey {
- public:
-  static std::unique_ptr<P4MatchKeyTernary> CreateInstance(
-      const p4::v1::FieldMatch& p4_field_match);
-=======
 // P4MatchKey subclass for P4 config MatchField::TERNARY.
 class P4MatchKeyTernary : public P4MatchKey {
  public:
   static std::unique_ptr<P4MatchKeyTernary> CreateInstance(
       const ::p4::v1::FieldMatch& p4_field_match);
->>>>>>> d387e187
 
   ~P4MatchKeyTernary() override {}
 
  protected:
-<<<<<<< HEAD
-  explicit P4MatchKeyTernary(const p4::v1::FieldMatch& p4_field_match)
-      : P4MatchKey(p4_field_match, p4::config::v1::MatchField::TERNARY) {}
-=======
   explicit P4MatchKeyTernary(const ::p4::v1::FieldMatch& p4_field_match)
       : P4MatchKey(p4_field_match, ::p4::config::v1::MatchField::TERNARY) {}
->>>>>>> d387e187
 
   ::util::Status ConvertValue(
       const P4FieldDescriptor::P4FieldConversionEntry& conversion_entry,
       int bit_width, MappedField* mapped_field) override;
 };
 
-<<<<<<< HEAD
-// P4MatchKey subclass for p4::config::v1::MatchField::LPM.
-class P4MatchKeyLPM : public P4MatchKey {
- public:
-  static std::unique_ptr<P4MatchKeyLPM> CreateInstance(
-      const p4::v1::FieldMatch& p4_field_match);
-=======
 // P4MatchKey subclass for P4 config MatchField::LPM.
 class P4MatchKeyLPM : public P4MatchKey {
  public:
   static std::unique_ptr<P4MatchKeyLPM> CreateInstance(
       const ::p4::v1::FieldMatch& p4_field_match);
->>>>>>> d387e187
 
   ~P4MatchKeyLPM() override {}
 
  protected:
-<<<<<<< HEAD
-  explicit P4MatchKeyLPM(const p4::v1::FieldMatch& p4_field_match)
-      : P4MatchKey(p4_field_match, p4::config::v1::MatchField::LPM) {}
-=======
   explicit P4MatchKeyLPM(const ::p4::v1::FieldMatch& p4_field_match)
       : P4MatchKey(p4_field_match, ::p4::config::v1::MatchField::LPM) {}
->>>>>>> d387e187
 
   ::util::Status ConvertValue(
       const P4FieldDescriptor::P4FieldConversionEntry& conversion_entry,
       int bit_width, MappedField* mapped_field) override;
 };
 
-<<<<<<< HEAD
-//FIXME match VALID not present in p4info
-// P4MatchKey subclass for p4::config::v1::MatchField::VALID.
-//class P4MatchKeyValid : public P4MatchKey {
-// public:
-//  static std::unique_ptr<P4MatchKeyValid> CreateInstance(
-//      const p4::v1::FieldMatch& p4_field_match);
-//
-//  ~P4MatchKeyValid() override {}
-//
-// protected:
-//  explicit P4MatchKeyValid(const p4::v1::FieldMatch& p4_field_match)
-//      : P4MatchKey(p4_field_match, p4::config::v1::MatchField::VALID) {}
-//
-//  // TODO: P4MatchKeyValid needs a ConvertValue override.
-//};
-
-// P4MatchKey subclass for p4::config::v1::MatchField::RANGE.
-class P4MatchKeyRange : public P4MatchKey {
- public:
-  static std::unique_ptr<P4MatchKeyRange> CreateInstance(
-      const p4::v1::FieldMatch& p4_field_match);
-=======
 // P4MatchKey subclass for P4 config MatchField::RANGE.
 class P4MatchKeyRange : public P4MatchKey {
  public:
   static std::unique_ptr<P4MatchKeyRange> CreateInstance(
       const ::p4::v1::FieldMatch& p4_field_match);
->>>>>>> d387e187
 
   ~P4MatchKeyRange() override {}
 
  protected:
-<<<<<<< HEAD
-  explicit P4MatchKeyRange(const p4::v1::FieldMatch& p4_field_match)
-      : P4MatchKey(p4_field_match, p4::config::v1::MatchField::RANGE) {}
-=======
   explicit P4MatchKeyRange(const ::p4::v1::FieldMatch& p4_field_match)
       : P4MatchKey(p4_field_match, ::p4::config::v1::MatchField::RANGE) {}
->>>>>>> d387e187
 
   // TODO: P4MatchKeyRange needs a ConvertValue override.
 };
@@ -323,11 +223,7 @@
 class P4MatchKeyUnspecified : public P4MatchKey {
  public:
   static std::unique_ptr<P4MatchKeyUnspecified> CreateInstance(
-<<<<<<< HEAD
-      const p4::v1::FieldMatch& p4_field_match);
-=======
-      const ::p4::v1::FieldMatch& p4_field_match);
->>>>>>> d387e187
+      const ::p4::v1::FieldMatch& p4_field_match);
 
   ~P4MatchKeyUnspecified() override {}
 
@@ -338,13 +234,8 @@
       int bit_width, MappedField* mapped_field) override;
 
  protected:
-<<<<<<< HEAD
-  explicit P4MatchKeyUnspecified(const p4::v1::FieldMatch& p4_field_match)
-      : P4MatchKey(p4_field_match, p4::config::v1::MatchField::UNSPECIFIED) {}
-=======
   explicit P4MatchKeyUnspecified(const ::p4::v1::FieldMatch& p4_field_match)
       : P4MatchKey(p4_field_match, ::p4::config::v1::MatchField::UNSPECIFIED) {}
->>>>>>> d387e187
 };
 
 }  // namespace hal
