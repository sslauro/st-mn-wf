// Copyright 2018 Google LLC
//
// Licensed under the Apache License, Version 2.0 (the "License");
// you may not use this file except in compliance with the License.
// You may obtain a copy of the License at
//
//      http://www.apache.org/licenses/LICENSE-2.0
//
// Unless required by applicable law or agreed to in writing, software
// distributed under the License is distributed on an "AS IS" BASIS,
// WITHOUT WARRANTIES OR CONDITIONS OF ANY KIND, either express or implied.
// See the License for the specific language governing permissions and
// limitations under the License.


#include "stratum/hal/lib/bcm/bcm_node.h"

#include "stratum/glue/status/canonical_errors.h"
#include "stratum/glue/status/status_test_util.h"
#include "stratum/hal/lib/bcm/bcm_acl_manager_mock.h"
#include "stratum/hal/lib/bcm/bcm_l2_manager_mock.h"
#include "stratum/hal/lib/bcm/bcm_l3_manager_mock.h"
#include "stratum/hal/lib/bcm/bcm_packetio_manager_mock.h"
#include "stratum/hal/lib/bcm/bcm_table_manager_mock.h"
#include "stratum/hal/lib/bcm/bcm_tunnel_manager_mock.h"
#include "stratum/hal/lib/common/writer_mock.h"
#include "stratum/hal/lib/p4/p4_table_mapper_mock.h"
#include "stratum/lib/utils.h"
#include "gmock/gmock.h"
#include "gtest/gtest.h"
#include "absl/memory/memory.h"
#include "absl/synchronization/mutex.h"
#include "util/task/canonical_errors.h"

using ::testing::_;
using ::testing::DoAll;
using ::testing::Eq;
using ::testing::HasSubstr;
using ::testing::InSequence;
using ::testing::Invoke;
using ::testing::Return;
using ::testing::WithArgs;

namespace stratum {
namespace hal {
namespace bcm {

MATCHER_P(EqualsProto, proto, "") { return ProtoEqual(arg, proto); }

MATCHER_P(DerivedFromStatus, status, "") {
  if (arg.error_code() != status.error_code()) {
    return false;
  }
  if (arg.error_message().find(status.error_message()) == std::string::npos) {
    *result_listener << "\nOriginal error string: \"" << status.error_message()
                     << "\" is missing from the actual status.";
    return false;
  }
  return true;
}

class BcmNodeTest : public ::testing::Test {
 protected:
  void SetUp() override {
    bcm_acl_manager_mock_ = absl::make_unique<BcmAclManagerMock>();
    bcm_l2_manager_mock_ = absl::make_unique<BcmL2ManagerMock>();
    bcm_l3_manager_mock_ = absl::make_unique<BcmL3ManagerMock>();
    bcm_packetio_manager_mock_ = absl::make_unique<BcmPacketioManagerMock>();
    bcm_table_manager_mock_ = absl::make_unique<BcmTableManagerMock>();
    bcm_tunnel_manager_mock_ = absl::make_unique<BcmTunnelManagerMock>();
    p4_table_mapper_mock_ = absl::make_unique<P4TableMapperMock>();
    bcm_node_ = BcmNode::CreateInstance(
        bcm_acl_manager_mock_.get(), bcm_l2_manager_mock_.get(),
        bcm_l3_manager_mock_.get(), bcm_packetio_manager_mock_.get(),
        bcm_table_manager_mock_.get(), bcm_tunnel_manager_mock_.get(),
        p4_table_mapper_mock_.get(), kUnit);
  }

  ::util::Status PushChassisConfig(const ChassisConfig& config,
                                   uint64 node_id) {
    absl::ReaderMutexLock l(&chassis_lock);
    return bcm_node_->PushChassisConfig(config, node_id);
  }

  ::util::Status VerifyChassisConfig(const ChassisConfig& config,
                                     uint64 node_id) {
    absl::ReaderMutexLock l(&chassis_lock);
    return bcm_node_->VerifyChassisConfig(config, node_id);
  }

  ::util::Status PushForwardingPipelineConfig(
      const ::p4::v1::ForwardingPipelineConfig& config) {
    absl::ReaderMutexLock l(&chassis_lock);
    return bcm_node_->PushForwardingPipelineConfig(config);
  }

  ::util::Status VerifyForwardingPipelineConfig(
      const ::p4::v1::ForwardingPipelineConfig& config) {
    absl::ReaderMutexLock l(&chassis_lock);
    return bcm_node_->VerifyForwardingPipelineConfig(config);
  }

  ::util::Status WriteForwardingEntries(const ::p4::v1::WriteRequest& req,
                                        std::vector<::util::Status>* results) {
    absl::ReaderMutexLock l(&chassis_lock);
    return bcm_node_->WriteForwardingEntries(req, results);
  }

  ::util::Status RegisterPacketReceiveWriter(
      const std::shared_ptr<WriterInterface<::p4::v1::PacketIn>>& writer) {
    absl::ReaderMutexLock l(&chassis_lock);
    return bcm_node_->RegisterPacketReceiveWriter(writer);
  }

  ::util::Status UnregisterPacketReceiveWriter() {
    absl::ReaderMutexLock l(&chassis_lock);
    return bcm_node_->UnregisterPacketReceiveWriter();
  }

  ::util::Status UpdatePortState(uint32 port_id) {
    absl::ReaderMutexLock l(&chassis_lock);
    return bcm_node_->UpdatePortState(port_id);
  }

  void PushChassisConfigWithCheck() {
    ChassisConfig config;
    config.add_nodes()->set_id(kNodeId);
    {
      InSequence sequence;  // The order of the calls are important. Enforce it.
      EXPECT_CALL(*p4_table_mapper_mock_,
                  PushChassisConfig(EqualsProto(config), kNodeId))
          .WillOnce(Return(::util::OkStatus()));
      EXPECT_CALL(*bcm_table_manager_mock_,
                  PushChassisConfig(EqualsProto(config), kNodeId))
          .WillOnce(Return(::util::OkStatus()));
      EXPECT_CALL(*bcm_l2_manager_mock_,
                  PushChassisConfig(EqualsProto(config), kNodeId))
          .WillOnce(Return(::util::OkStatus()));
      EXPECT_CALL(*bcm_l3_manager_mock_,
                  PushChassisConfig(EqualsProto(config), kNodeId))
          .WillOnce(Return(::util::OkStatus()));
      EXPECT_CALL(*bcm_acl_manager_mock_,
                  PushChassisConfig(EqualsProto(config), kNodeId))
          .WillOnce(Return(::util::OkStatus()));
      EXPECT_CALL(*bcm_tunnel_manager_mock_,
                  PushChassisConfig(EqualsProto(config), kNodeId))
          .WillOnce(Return(::util::OkStatus()));
      EXPECT_CALL(*bcm_packetio_manager_mock_,
                  PushChassisConfig(EqualsProto(config), kNodeId))
          .WillOnce(Return(::util::OkStatus()));
    }
    ASSERT_OK(PushChassisConfig(config, kNodeId));
    ASSERT_TRUE(IsInitialized());
  }

  bool IsInitialized() {
    absl::WriterMutexLock l(&bcm_node_->lock_);
    return bcm_node_->initialized_;
  }

  ::util::Status DefaultError() {
    return ::util::Status(StratumErrorSpace(), ERR_UNKNOWN, kErrorMsg);
  }

  static constexpr uint64 kNodeId = 13579;
  static constexpr int kUnit = 2;
  static constexpr char kErrorMsg[] = "Test error message";
  static constexpr uint32 kMemberId = 841;
  static constexpr uint32 kGroupId = 111;
  static constexpr int kEgressIntfId = 10001;
  static constexpr int kLogicalPortId = 35;
  static constexpr uint32 kPortId = 941;

  std::unique_ptr<BcmAclManagerMock> bcm_acl_manager_mock_;
  std::unique_ptr<BcmL2ManagerMock> bcm_l2_manager_mock_;
  std::unique_ptr<BcmL3ManagerMock> bcm_l3_manager_mock_;
  std::unique_ptr<BcmPacketioManagerMock> bcm_packetio_manager_mock_;
  std::unique_ptr<BcmTableManagerMock> bcm_table_manager_mock_;
  std::unique_ptr<BcmTunnelManagerMock> bcm_tunnel_manager_mock_;
  std::unique_ptr<P4TableMapperMock> p4_table_mapper_mock_;
  std::unique_ptr<BcmNode> bcm_node_;
};

constexpr uint64 BcmNodeTest::kNodeId;
constexpr int BcmNodeTest::kUnit;
constexpr char BcmNodeTest::kErrorMsg[];
constexpr uint32 BcmNodeTest::kMemberId;
constexpr uint32 BcmNodeTest::kGroupId;
constexpr int BcmNodeTest::kEgressIntfId;
constexpr int BcmNodeTest::kLogicalPortId;
constexpr uint32 BcmNodeTest::kPortId;

TEST_F(BcmNodeTest, PushChassisConfigSuccess) { PushChassisConfigWithCheck(); }

TEST_F(BcmNodeTest, PushChassisConfigFailureWhenTableMapperPushFails) {
  ChassisConfig config;
  config.add_nodes()->set_id(kNodeId);
  EXPECT_CALL(*p4_table_mapper_mock_,
              PushChassisConfig(EqualsProto(config), kNodeId))
      .WillOnce(Return(DefaultError()));

  EXPECT_THAT(PushChassisConfig(config, kNodeId),
              DerivedFromStatus(DefaultError()));
  EXPECT_FALSE(IsInitialized());
}

TEST_F(BcmNodeTest, PushChassisConfigFailureWhenTableManagerPushFails) {
  ChassisConfig config;
  config.add_nodes()->set_id(kNodeId);
  EXPECT_CALL(*p4_table_mapper_mock_,
              PushChassisConfig(EqualsProto(config), kNodeId))
      .WillOnce(Return(::util::OkStatus()));
  EXPECT_CALL(*bcm_table_manager_mock_,
              PushChassisConfig(EqualsProto(config), kNodeId))
      .WillOnce(Return(DefaultError()));

  EXPECT_THAT(PushChassisConfig(config, kNodeId),
              DerivedFromStatus(DefaultError()));
  EXPECT_FALSE(IsInitialized());
}

TEST_F(BcmNodeTest, PushChassisConfigFailureWhenL2ManagerPushFails) {
  ChassisConfig config;
  config.add_nodes()->set_id(kNodeId);
  EXPECT_CALL(*p4_table_mapper_mock_,
              PushChassisConfig(EqualsProto(config), kNodeId))
      .WillOnce(Return(::util::OkStatus()));
  EXPECT_CALL(*bcm_table_manager_mock_,
              PushChassisConfig(EqualsProto(config), kNodeId))
      .WillOnce(Return(::util::OkStatus()));
  EXPECT_CALL(*bcm_l2_manager_mock_,
              PushChassisConfig(EqualsProto(config), kNodeId))
      .WillOnce(Return(DefaultError()));

  EXPECT_THAT(PushChassisConfig(config, kNodeId),
              DerivedFromStatus(DefaultError()));
  EXPECT_FALSE(IsInitialized());
}

TEST_F(BcmNodeTest, PushChassisConfigFailureWhenL3ManagerPushFails) {
  ChassisConfig config;
  config.add_nodes()->set_id(kNodeId);
  EXPECT_CALL(*p4_table_mapper_mock_,
              PushChassisConfig(EqualsProto(config), kNodeId))
      .WillOnce(Return(::util::OkStatus()));
  EXPECT_CALL(*bcm_table_manager_mock_,
              PushChassisConfig(EqualsProto(config), kNodeId))
      .WillOnce(Return(::util::OkStatus()));
  EXPECT_CALL(*bcm_l2_manager_mock_,
              PushChassisConfig(EqualsProto(config), kNodeId))
      .WillOnce(Return(::util::OkStatus()));
  EXPECT_CALL(*bcm_l3_manager_mock_,
              PushChassisConfig(EqualsProto(config), kNodeId))
      .WillOnce(Return(DefaultError()));

  EXPECT_THAT(PushChassisConfig(config, kNodeId),
              DerivedFromStatus(DefaultError()));
  EXPECT_FALSE(IsInitialized());
}

TEST_F(BcmNodeTest, PushChassisConfigFailureWhenAclManagerPushFails) {
  ChassisConfig config;
  config.add_nodes()->set_id(kNodeId);
  EXPECT_CALL(*p4_table_mapper_mock_,
              PushChassisConfig(EqualsProto(config), kNodeId))
      .WillOnce(Return(::util::OkStatus()));
  EXPECT_CALL(*bcm_table_manager_mock_,
              PushChassisConfig(EqualsProto(config), kNodeId))
      .WillOnce(Return(::util::OkStatus()));
  EXPECT_CALL(*bcm_l2_manager_mock_,
              PushChassisConfig(EqualsProto(config), kNodeId))
      .WillOnce(Return(::util::OkStatus()));
  EXPECT_CALL(*bcm_l3_manager_mock_,
              PushChassisConfig(EqualsProto(config), kNodeId))
      .WillOnce(Return(::util::OkStatus()));
  EXPECT_CALL(*bcm_acl_manager_mock_,
              PushChassisConfig(EqualsProto(config), kNodeId))
      .WillOnce(Return(DefaultError()));

  EXPECT_THAT(PushChassisConfig(config, kNodeId),
              DerivedFromStatus(DefaultError()));
  EXPECT_FALSE(IsInitialized());
}

TEST_F(BcmNodeTest, PushChassisConfigFailureWhenTunnelManagerPushFails) {
  ChassisConfig config;
  config.add_nodes()->set_id(kNodeId);
  EXPECT_CALL(*p4_table_mapper_mock_,
              PushChassisConfig(EqualsProto(config), kNodeId))
      .WillOnce(Return(::util::OkStatus()));
  EXPECT_CALL(*bcm_table_manager_mock_,
              PushChassisConfig(EqualsProto(config), kNodeId))
      .WillOnce(Return(::util::OkStatus()));
  EXPECT_CALL(*bcm_l2_manager_mock_,
              PushChassisConfig(EqualsProto(config), kNodeId))
      .WillOnce(Return(::util::OkStatus()));
  EXPECT_CALL(*bcm_l3_manager_mock_,
              PushChassisConfig(EqualsProto(config), kNodeId))
      .WillOnce(Return(::util::OkStatus()));
  EXPECT_CALL(*bcm_acl_manager_mock_,
              PushChassisConfig(EqualsProto(config), kNodeId))
      .WillOnce(Return(::util::OkStatus()));
  EXPECT_CALL(*bcm_tunnel_manager_mock_,
              PushChassisConfig(EqualsProto(config), kNodeId))
      .WillOnce(Return(DefaultError()));

  EXPECT_THAT(PushChassisConfig(config, kNodeId),
              DerivedFromStatus(DefaultError()));
  EXPECT_FALSE(IsInitialized());
}

TEST_F(BcmNodeTest, PushChassisConfigFailureWhenPacketioManagerPushFails) {
  ChassisConfig config;
  config.add_nodes()->set_id(kNodeId);
  EXPECT_CALL(*p4_table_mapper_mock_,
              PushChassisConfig(EqualsProto(config), kNodeId))
      .WillOnce(Return(::util::OkStatus()));
  EXPECT_CALL(*bcm_table_manager_mock_,
              PushChassisConfig(EqualsProto(config), kNodeId))
      .WillOnce(Return(::util::OkStatus()));
  EXPECT_CALL(*bcm_l2_manager_mock_,
              PushChassisConfig(EqualsProto(config), kNodeId))
      .WillOnce(Return(::util::OkStatus()));
  EXPECT_CALL(*bcm_l3_manager_mock_,
              PushChassisConfig(EqualsProto(config), kNodeId))
      .WillOnce(Return(::util::OkStatus()));
  EXPECT_CALL(*bcm_acl_manager_mock_,
              PushChassisConfig(EqualsProto(config), kNodeId))
      .WillOnce(Return(::util::OkStatus()));
  EXPECT_CALL(*bcm_tunnel_manager_mock_,
              PushChassisConfig(EqualsProto(config), kNodeId))
      .WillOnce(Return(::util::OkStatus()));
  EXPECT_CALL(*bcm_packetio_manager_mock_,
              PushChassisConfig(EqualsProto(config), kNodeId))
      .WillOnce(Return(DefaultError()));

  EXPECT_THAT(PushChassisConfig(config, kNodeId),
              DerivedFromStatus(DefaultError()));
  EXPECT_FALSE(IsInitialized());
}

TEST_F(BcmNodeTest, VerifyChassisConfigSuccess) {
  ChassisConfig config;
  config.add_nodes()->set_id(kNodeId);
  {
    InSequence sequence;  // The order of the calls are important. Enforce it.
    EXPECT_CALL(*p4_table_mapper_mock_,
                VerifyChassisConfig(EqualsProto(config), kNodeId))
        .WillOnce(Return(::util::OkStatus()));
    EXPECT_CALL(*bcm_table_manager_mock_,
                VerifyChassisConfig(EqualsProto(config), kNodeId))
        .WillOnce(Return(::util::OkStatus()));
    EXPECT_CALL(*bcm_l2_manager_mock_,
                VerifyChassisConfig(EqualsProto(config), kNodeId))
        .WillOnce(Return(::util::OkStatus()));
    EXPECT_CALL(*bcm_l3_manager_mock_,
                VerifyChassisConfig(EqualsProto(config), kNodeId))
        .WillOnce(Return(::util::OkStatus()));
    EXPECT_CALL(*bcm_acl_manager_mock_,
                VerifyChassisConfig(EqualsProto(config), kNodeId))
        .WillOnce(Return(::util::OkStatus()));
    EXPECT_CALL(*bcm_tunnel_manager_mock_,
                VerifyChassisConfig(EqualsProto(config), kNodeId))
        .WillOnce(Return(::util::OkStatus()));
    EXPECT_CALL(*bcm_packetio_manager_mock_,
                VerifyChassisConfig(EqualsProto(config), kNodeId))
        .WillOnce(Return(::util::OkStatus()));
  }
  EXPECT_OK(VerifyChassisConfig(config, kNodeId));
  EXPECT_FALSE(IsInitialized());  // Should be false even of verify passes
}

TEST_F(BcmNodeTest, VerifyChassisConfigFailureWhenTableMapperVerifyFails) {
  ChassisConfig config;
  config.add_nodes()->set_id(kNodeId);
  EXPECT_CALL(*p4_table_mapper_mock_,
              VerifyChassisConfig(EqualsProto(config), kNodeId))
      .WillOnce(Return(DefaultError()));
  EXPECT_CALL(*bcm_table_manager_mock_,
              VerifyChassisConfig(EqualsProto(config), kNodeId))
      .WillOnce(Return(::util::OkStatus()));
  EXPECT_CALL(*bcm_l2_manager_mock_,
              VerifyChassisConfig(EqualsProto(config), kNodeId))
      .WillOnce(Return(::util::OkStatus()));
  EXPECT_CALL(*bcm_l3_manager_mock_,
              VerifyChassisConfig(EqualsProto(config), kNodeId))
      .WillOnce(Return(::util::OkStatus()));
  EXPECT_CALL(*bcm_acl_manager_mock_,
              VerifyChassisConfig(EqualsProto(config), kNodeId))
      .WillOnce(Return(::util::OkStatus()));
  EXPECT_CALL(*bcm_tunnel_manager_mock_,
              VerifyChassisConfig(EqualsProto(config), kNodeId))
      .WillOnce(Return(::util::OkStatus()));
  EXPECT_CALL(*bcm_packetio_manager_mock_,
              VerifyChassisConfig(EqualsProto(config), kNodeId))
      .WillOnce(Return(::util::OkStatus()));

  EXPECT_THAT(VerifyChassisConfig(config, kNodeId),
              DerivedFromStatus(DefaultError()));
  EXPECT_FALSE(IsInitialized());
}

TEST_F(BcmNodeTest, VerifyChassisConfigFailureWhenTableManagerVerifyFails) {
  ChassisConfig config;
  config.add_nodes()->set_id(kNodeId);
  EXPECT_CALL(*p4_table_mapper_mock_,
              VerifyChassisConfig(EqualsProto(config), kNodeId))
      .WillOnce(Return(::util::OkStatus()));
  EXPECT_CALL(*bcm_table_manager_mock_,
              VerifyChassisConfig(EqualsProto(config), kNodeId))
      .WillOnce(Return(DefaultError()));
  EXPECT_CALL(*bcm_l2_manager_mock_,
              VerifyChassisConfig(EqualsProto(config), kNodeId))
      .WillOnce(Return(::util::OkStatus()));
  EXPECT_CALL(*bcm_l3_manager_mock_,
              VerifyChassisConfig(EqualsProto(config), kNodeId))
      .WillOnce(Return(::util::OkStatus()));
  EXPECT_CALL(*bcm_acl_manager_mock_,
              VerifyChassisConfig(EqualsProto(config), kNodeId))
      .WillOnce(Return(::util::OkStatus()));
  EXPECT_CALL(*bcm_tunnel_manager_mock_,
              VerifyChassisConfig(EqualsProto(config), kNodeId))
      .WillOnce(Return(::util::OkStatus()));
  EXPECT_CALL(*bcm_packetio_manager_mock_,
              VerifyChassisConfig(EqualsProto(config), kNodeId))
      .WillOnce(Return(::util::OkStatus()));

  EXPECT_THAT(VerifyChassisConfig(config, kNodeId),
              DerivedFromStatus(DefaultError()));
  EXPECT_FALSE(IsInitialized());
}

TEST_F(BcmNodeTest, VerifyChassisConfigFailureWhenL2ManagerVerifyFails) {
  ChassisConfig config;
  config.add_nodes()->set_id(kNodeId);
  EXPECT_CALL(*p4_table_mapper_mock_,
              VerifyChassisConfig(EqualsProto(config), kNodeId))
      .WillOnce(Return(::util::OkStatus()));
  EXPECT_CALL(*bcm_table_manager_mock_,
              VerifyChassisConfig(EqualsProto(config), kNodeId))
      .WillOnce(Return(::util::OkStatus()));
  EXPECT_CALL(*bcm_l2_manager_mock_,
              VerifyChassisConfig(EqualsProto(config), kNodeId))
      .WillOnce(Return(DefaultError()));
  EXPECT_CALL(*bcm_l3_manager_mock_,
              VerifyChassisConfig(EqualsProto(config), kNodeId))
      .WillOnce(Return(::util::OkStatus()));
  EXPECT_CALL(*bcm_acl_manager_mock_,
              VerifyChassisConfig(EqualsProto(config), kNodeId))
      .WillOnce(Return(::util::OkStatus()));
  EXPECT_CALL(*bcm_tunnel_manager_mock_,
              VerifyChassisConfig(EqualsProto(config), kNodeId))
      .WillOnce(Return(::util::OkStatus()));
  EXPECT_CALL(*bcm_packetio_manager_mock_,
              VerifyChassisConfig(EqualsProto(config), kNodeId))
      .WillOnce(Return(::util::OkStatus()));

  EXPECT_THAT(VerifyChassisConfig(config, kNodeId),
              DerivedFromStatus(DefaultError()));
  EXPECT_FALSE(IsInitialized());
}

TEST_F(BcmNodeTest, VerifyChassisConfigFailureWhenL3ManagerVerifyFails) {
  ChassisConfig config;
  config.add_nodes()->set_id(kNodeId);
  EXPECT_CALL(*p4_table_mapper_mock_,
              VerifyChassisConfig(EqualsProto(config), kNodeId))
      .WillOnce(Return(::util::OkStatus()));
  EXPECT_CALL(*bcm_table_manager_mock_,
              VerifyChassisConfig(EqualsProto(config), kNodeId))
      .WillOnce(Return(::util::OkStatus()));
  EXPECT_CALL(*bcm_l2_manager_mock_,
              VerifyChassisConfig(EqualsProto(config), kNodeId))
      .WillOnce(Return(::util::OkStatus()));
  EXPECT_CALL(*bcm_l3_manager_mock_,
              VerifyChassisConfig(EqualsProto(config), kNodeId))
      .WillOnce(Return(DefaultError()));
  EXPECT_CALL(*bcm_acl_manager_mock_,
              VerifyChassisConfig(EqualsProto(config), kNodeId))
      .WillOnce(Return(::util::OkStatus()));
  EXPECT_CALL(*bcm_tunnel_manager_mock_,
              VerifyChassisConfig(EqualsProto(config), kNodeId))
      .WillOnce(Return(::util::OkStatus()));
  EXPECT_CALL(*bcm_packetio_manager_mock_,
              VerifyChassisConfig(EqualsProto(config), kNodeId))
      .WillOnce(Return(::util::OkStatus()));

  EXPECT_THAT(VerifyChassisConfig(config, kNodeId),
              DerivedFromStatus(DefaultError()));
  EXPECT_FALSE(IsInitialized());
}

TEST_F(BcmNodeTest, VerifyChassisConfigFailureWhenAclManagerrVerifyFails) {
  ChassisConfig config;
  config.add_nodes()->set_id(kNodeId);
  EXPECT_CALL(*p4_table_mapper_mock_,
              VerifyChassisConfig(EqualsProto(config), kNodeId))
      .WillOnce(Return(::util::OkStatus()));
  EXPECT_CALL(*bcm_table_manager_mock_,
              VerifyChassisConfig(EqualsProto(config), kNodeId))
      .WillOnce(Return(::util::OkStatus()));
  EXPECT_CALL(*bcm_l2_manager_mock_,
              VerifyChassisConfig(EqualsProto(config), kNodeId))
      .WillOnce(Return(::util::OkStatus()));
  EXPECT_CALL(*bcm_l3_manager_mock_,
              VerifyChassisConfig(EqualsProto(config), kNodeId))
      .WillOnce(Return(::util::OkStatus()));
  EXPECT_CALL(*bcm_acl_manager_mock_,
              VerifyChassisConfig(EqualsProto(config), kNodeId))
      .WillOnce(Return(DefaultError()));
  EXPECT_CALL(*bcm_tunnel_manager_mock_,
              VerifyChassisConfig(EqualsProto(config), kNodeId))
      .WillOnce(Return(::util::OkStatus()));
  EXPECT_CALL(*bcm_packetio_manager_mock_,
              VerifyChassisConfig(EqualsProto(config), kNodeId))
      .WillOnce(Return(::util::OkStatus()));

  EXPECT_THAT(VerifyChassisConfig(config, kNodeId),
              DerivedFromStatus(DefaultError()));
  EXPECT_FALSE(IsInitialized());
}

TEST_F(BcmNodeTest, VerifyChassisConfigFailureWhenTunnelManagerrVerifyFails) {
  ChassisConfig config;
  config.add_nodes()->set_id(kNodeId);
  EXPECT_CALL(*p4_table_mapper_mock_,
              VerifyChassisConfig(EqualsProto(config), kNodeId))
      .WillOnce(Return(::util::OkStatus()));
  EXPECT_CALL(*bcm_table_manager_mock_,
              VerifyChassisConfig(EqualsProto(config), kNodeId))
      .WillOnce(Return(::util::OkStatus()));
  EXPECT_CALL(*bcm_l2_manager_mock_,
              VerifyChassisConfig(EqualsProto(config), kNodeId))
      .WillOnce(Return(::util::OkStatus()));
  EXPECT_CALL(*bcm_l3_manager_mock_,
              VerifyChassisConfig(EqualsProto(config), kNodeId))
      .WillOnce(Return(::util::OkStatus()));
  EXPECT_CALL(*bcm_acl_manager_mock_,
              VerifyChassisConfig(EqualsProto(config), kNodeId))
      .WillOnce(Return(::util::OkStatus()));
  EXPECT_CALL(*bcm_tunnel_manager_mock_,
              VerifyChassisConfig(EqualsProto(config), kNodeId))
      .WillOnce(Return(DefaultError()));
  EXPECT_CALL(*bcm_packetio_manager_mock_,
              VerifyChassisConfig(EqualsProto(config), kNodeId))
      .WillOnce(Return(::util::OkStatus()));

  EXPECT_THAT(VerifyChassisConfig(config, kNodeId),
              DerivedFromStatus(DefaultError()));
  EXPECT_FALSE(IsInitialized());
}

TEST_F(BcmNodeTest, VerifyChassisConfigFailureWhenPacketioManagerVerifyFails) {
  ChassisConfig config;
  config.add_nodes()->set_id(kNodeId);
  EXPECT_CALL(*p4_table_mapper_mock_,
              VerifyChassisConfig(EqualsProto(config), kNodeId))
      .WillOnce(Return(::util::OkStatus()));
  EXPECT_CALL(*bcm_table_manager_mock_,
              VerifyChassisConfig(EqualsProto(config), kNodeId))
      .WillOnce(Return(::util::OkStatus()));
  EXPECT_CALL(*bcm_l2_manager_mock_,
              VerifyChassisConfig(EqualsProto(config), kNodeId))
      .WillOnce(Return(::util::OkStatus()));
  EXPECT_CALL(*bcm_l3_manager_mock_,
              VerifyChassisConfig(EqualsProto(config), kNodeId))
      .WillOnce(Return(::util::OkStatus()));
  EXPECT_CALL(*bcm_acl_manager_mock_,
              VerifyChassisConfig(EqualsProto(config), kNodeId))
      .WillOnce(Return(::util::OkStatus()));
  EXPECT_CALL(*bcm_tunnel_manager_mock_,
              VerifyChassisConfig(EqualsProto(config), kNodeId))
      .WillOnce(Return(::util::OkStatus()));
  EXPECT_CALL(*bcm_packetio_manager_mock_,
              VerifyChassisConfig(EqualsProto(config), kNodeId))
      .WillOnce(Return(DefaultError()));

  EXPECT_THAT(VerifyChassisConfig(config, kNodeId),
              DerivedFromStatus(DefaultError()));
  EXPECT_FALSE(IsInitialized());
}

TEST_F(BcmNodeTest, VerifyChassisConfigFailureWhenMultiManagerVerifyFails) {
  ASSERT_NO_FATAL_FAILURE(PushChassisConfigWithCheck());

  ChassisConfig config;
  config.add_nodes()->set_id(kNodeId);
  EXPECT_CALL(*p4_table_mapper_mock_,
              VerifyChassisConfig(EqualsProto(config), kNodeId))
      .WillOnce(Return(::util::OkStatus()));
  EXPECT_CALL(*bcm_table_manager_mock_,
              VerifyChassisConfig(EqualsProto(config), kNodeId))
      .WillOnce(Return(DefaultError()));
  EXPECT_CALL(*bcm_l2_manager_mock_,
              VerifyChassisConfig(EqualsProto(config), kNodeId))
      .WillOnce(Return(::util::OkStatus()));
  EXPECT_CALL(*bcm_l3_manager_mock_,
              VerifyChassisConfig(EqualsProto(config), kNodeId))
      .WillOnce(Return(::util::OkStatus()));
  EXPECT_CALL(*bcm_acl_manager_mock_,
              VerifyChassisConfig(EqualsProto(config), kNodeId))
      .WillOnce(Return(::util::OkStatus()));
  EXPECT_CALL(*bcm_tunnel_manager_mock_,
              VerifyChassisConfig(EqualsProto(config), kNodeId))
      .WillOnce(Return(::util::OkStatus()));
  EXPECT_CALL(*bcm_packetio_manager_mock_,
              VerifyChassisConfig(EqualsProto(config), kNodeId))
      .WillOnce(Return(
          ::util::Status(StratumErrorSpace(), ERR_INTERNAL, kErrorMsg)));

  EXPECT_THAT(VerifyChassisConfig(config, kNodeId),
              DerivedFromStatus(DefaultError()));
  EXPECT_TRUE(IsInitialized());  // Initialized as we pushed config before
}

TEST_F(BcmNodeTest, VerifyChassisConfigFailureForInvalidNodeId) {
  ASSERT_NO_FATAL_FAILURE(PushChassisConfigWithCheck());

  ChassisConfig config;
  config.add_nodes()->set_id(kNodeId);
  EXPECT_CALL(*p4_table_mapper_mock_,
              VerifyChassisConfig(EqualsProto(config), 0))
      .WillOnce(Return(::util::OkStatus()));
  EXPECT_CALL(*bcm_table_manager_mock_,
              VerifyChassisConfig(EqualsProto(config), 0))
      .WillOnce(Return(::util::OkStatus()));
  EXPECT_CALL(*bcm_l2_manager_mock_,
              VerifyChassisConfig(EqualsProto(config), 0))
      .WillOnce(Return(::util::OkStatus()));
  EXPECT_CALL(*bcm_l3_manager_mock_,
              VerifyChassisConfig(EqualsProto(config), 0))
      .WillOnce(Return(::util::OkStatus()));
  EXPECT_CALL(*bcm_acl_manager_mock_,
              VerifyChassisConfig(EqualsProto(config), 0))
      .WillOnce(Return(::util::OkStatus()));
  EXPECT_CALL(*bcm_tunnel_manager_mock_,
              VerifyChassisConfig(EqualsProto(config), 0))
      .WillOnce(Return(::util::OkStatus()));
  EXPECT_CALL(*bcm_packetio_manager_mock_,
              VerifyChassisConfig(EqualsProto(config), 0))
      .WillOnce(Return(::util::OkStatus()));

  ::util::Status status = VerifyChassisConfig(config, 0);
  ASSERT_FALSE(status.ok());
  EXPECT_THAT(status.error_message(), HasSubstr("Invalid node ID"));
  EXPECT_EQ(ERR_INVALID_PARAM, status.error_code());
  EXPECT_TRUE(IsInitialized());  // Initialized as we pushed config before
}

TEST_F(BcmNodeTest, VerifyChassisConfigReportsRebootRequired) {
  ASSERT_NO_FATAL_FAILURE(PushChassisConfigWithCheck());

  ChassisConfig config;
  config.add_nodes()->set_id(kNodeId);
  EXPECT_CALL(*p4_table_mapper_mock_,
              VerifyChassisConfig(EqualsProto(config), kNodeId + 1))
      .WillOnce(Return(::util::OkStatus()));
  EXPECT_CALL(*bcm_table_manager_mock_,
              VerifyChassisConfig(EqualsProto(config), kNodeId + 1))
      .WillOnce(Return(::util::OkStatus()));
  EXPECT_CALL(*bcm_l2_manager_mock_,
              VerifyChassisConfig(EqualsProto(config), kNodeId + 1))
      .WillOnce(Return(::util::OkStatus()));
  EXPECT_CALL(*bcm_l3_manager_mock_,
              VerifyChassisConfig(EqualsProto(config), kNodeId + 1))
      .WillOnce(Return(::util::OkStatus()));
  EXPECT_CALL(*bcm_acl_manager_mock_,
              VerifyChassisConfig(EqualsProto(config), kNodeId + 1))
      .WillOnce(Return(::util::OkStatus()));
  EXPECT_CALL(*bcm_tunnel_manager_mock_,
              VerifyChassisConfig(EqualsProto(config), kNodeId + 1))
      .WillOnce(Return(::util::OkStatus()));
  EXPECT_CALL(*bcm_packetio_manager_mock_,
              VerifyChassisConfig(EqualsProto(config), kNodeId + 1))
      .WillOnce(Return(::util::OkStatus()));

  ::util::Status status = VerifyChassisConfig(config, kNodeId + 1);
  ASSERT_FALSE(status.ok());
  EXPECT_EQ(ERR_REBOOT_REQUIRED, status.error_code());
}

TEST_F(BcmNodeTest, ShutdownSuccess) {
  ASSERT_NO_FATAL_FAILURE(PushChassisConfigWithCheck());

  {
    InSequence sequence;  // The order of the calls are important. Enforce it.
    EXPECT_CALL(*bcm_packetio_manager_mock_, Shutdown())
        .WillOnce(Return(::util::OkStatus()));
    EXPECT_CALL(*bcm_tunnel_manager_mock_, Shutdown())
        .WillOnce(Return(::util::OkStatus()));
    EXPECT_CALL(*bcm_acl_manager_mock_, Shutdown())
        .WillOnce(Return(::util::OkStatus()));
    EXPECT_CALL(*bcm_l3_manager_mock_, Shutdown())
        .WillOnce(Return(::util::OkStatus()));
    EXPECT_CALL(*bcm_l2_manager_mock_, Shutdown())
        .WillOnce(Return(::util::OkStatus()));
    EXPECT_CALL(*bcm_table_manager_mock_, Shutdown())
        .WillOnce(Return(::util::OkStatus()));
    EXPECT_CALL(*p4_table_mapper_mock_, Shutdown())
        .WillOnce(Return(::util::OkStatus()));
  }

  EXPECT_OK(bcm_node_->Shutdown());
  EXPECT_FALSE(IsInitialized());
}

TEST_F(BcmNodeTest, ShutdownFailureWhenSomeManagerShutdownFails) {
  ASSERT_NO_FATAL_FAILURE(PushChassisConfigWithCheck());

  EXPECT_CALL(*bcm_packetio_manager_mock_, Shutdown())
      .WillOnce(Return(::util::OkStatus()));
  EXPECT_CALL(*bcm_tunnel_manager_mock_, Shutdown())
      .WillOnce(Return(::util::OkStatus()));
  EXPECT_CALL(*bcm_acl_manager_mock_, Shutdown())
      .WillOnce(Return(::util::OkStatus()));
  EXPECT_CALL(*bcm_l3_manager_mock_, Shutdown())
      .WillOnce(Return(DefaultError()));
  EXPECT_CALL(*bcm_l2_manager_mock_, Shutdown())
      .WillOnce(Return(::util::OkStatus()));
  EXPECT_CALL(*bcm_table_manager_mock_, Shutdown())
      .WillOnce(Return(::util::OkStatus()));
  EXPECT_CALL(*p4_table_mapper_mock_, Shutdown())
      .WillOnce(Return(DefaultError()));

  EXPECT_THAT(bcm_node_->Shutdown(), DerivedFromStatus(DefaultError()));
}

// PushForwardingPipelineConfig() should verify and propagate the config.
TEST_F(BcmNodeTest, PushForwardingPipelineConfigSuccess) {
  ASSERT_NO_FATAL_FAILURE(PushChassisConfigWithCheck());

  ::p4::v1::ForwardingPipelineConfig config;
  {
    InSequence sequence;
    // P4TableMapper should check for static entry pre-push before other pushes.
    EXPECT_CALL(*p4_table_mapper_mock_, HandlePrePushStaticEntryChanges(_, _))
        .WillOnce(Return(::util::OkStatus()));
    // P4TableMapper should always be setup before flow managers.
    EXPECT_CALL(*p4_table_mapper_mock_,
                PushForwardingPipelineConfig(EqualsProto(config)))
        .WillOnce(Return(::util::OkStatus()));
    EXPECT_CALL(*bcm_acl_manager_mock_,
                PushForwardingPipelineConfig(EqualsProto(config)))
        .WillOnce(Return(::util::OkStatus()));
    EXPECT_CALL(*bcm_tunnel_manager_mock_,
                PushForwardingPipelineConfig(EqualsProto(config)))
        .WillOnce(Return(::util::OkStatus()));
    // P4TableMapper should check for static entry post-push after other pushes.
    EXPECT_CALL(*p4_table_mapper_mock_, HandlePostPushStaticEntryChanges(_, _))
        .WillOnce(Return(::util::OkStatus()));
  }
  EXPECT_OK(PushForwardingPipelineConfig(config));
}

// PushForwardingPipelineConfig() should fail immediately on any push failures.
TEST_F(BcmNodeTest, PushForwardingPipelineConfigFailueOnAnyManagerPushFailure) {
  ASSERT_NO_FATAL_FAILURE(PushChassisConfigWithCheck());

  ::p4::v1::ForwardingPipelineConfig config;
  // Order matters here as if an earlier push fails, following pushes must not
  // be attempted.
  EXPECT_CALL(*p4_table_mapper_mock_, HandlePrePushStaticEntryChanges(_, _))
      .WillOnce(Return(DefaultError()))
      .WillRepeatedly(Return(::util::OkStatus()));
  EXPECT_CALL(*p4_table_mapper_mock_,
              PushForwardingPipelineConfig(EqualsProto(config)))
      .WillOnce(Return(DefaultError()))
      .WillRepeatedly(Return(::util::OkStatus()));
  EXPECT_CALL(*bcm_acl_manager_mock_,
              PushForwardingPipelineConfig(EqualsProto(config)))
      .WillOnce(Return(DefaultError()))
      .WillRepeatedly(Return(::util::OkStatus()));
  EXPECT_CALL(*bcm_tunnel_manager_mock_,
              PushForwardingPipelineConfig(EqualsProto(config)))
      .WillOnce(Return(DefaultError()))
      .WillRepeatedly(Return(::util::OkStatus()));
  EXPECT_CALL(*p4_table_mapper_mock_, HandlePostPushStaticEntryChanges(_, _))
      .WillOnce(Return(DefaultError()))
      .WillRepeatedly(Return(::util::OkStatus()));

  EXPECT_THAT(PushForwardingPipelineConfig(config),
              DerivedFromStatus(DefaultError()));
  EXPECT_THAT(PushForwardingPipelineConfig(config),
              DerivedFromStatus(DefaultError()));
  EXPECT_THAT(PushForwardingPipelineConfig(config),
              DerivedFromStatus(DefaultError()));
  EXPECT_THAT(PushForwardingPipelineConfig(config),
              DerivedFromStatus(DefaultError()));
  EXPECT_THAT(PushForwardingPipelineConfig(config),
              DerivedFromStatus(DefaultError()));
}

// VerifyForwardingPipelineConfig() should verify the config.
TEST_F(BcmNodeTest, VerifyForwardingPipelineConfigSuccess) {
  ASSERT_NO_FATAL_FAILURE(PushChassisConfigWithCheck());

  ::p4::v1::ForwardingPipelineConfig config;
  {
    InSequence sequence;
    EXPECT_CALL(*p4_table_mapper_mock_,
                VerifyForwardingPipelineConfig(EqualsProto(config)))
        .WillOnce(Return(::util::OkStatus()));
    EXPECT_CALL(*bcm_acl_manager_mock_,
                VerifyForwardingPipelineConfig(EqualsProto(config)))
        .WillOnce(Return(::util::OkStatus()));
    EXPECT_CALL(*bcm_tunnel_manager_mock_,
                VerifyForwardingPipelineConfig(EqualsProto(config)))
        .WillOnce(Return(::util::OkStatus()));
  }
  EXPECT_OK(VerifyForwardingPipelineConfig(config));
}

// VerifyForwardingPipelineConfig() should fail immediately on any verify
// failures.
TEST_F(BcmNodeTest,
       VerifyForwardingPipelineConfigFailueOnAnyManagerVerifyFailure) {
  ASSERT_NO_FATAL_FAILURE(PushChassisConfigWithCheck());

  ::p4::v1::ForwardingPipelineConfig config;
  EXPECT_CALL(*p4_table_mapper_mock_,
              VerifyForwardingPipelineConfig(EqualsProto(config)))
      .WillOnce(Return(DefaultError()))
      .WillRepeatedly(Return(::util::OkStatus()));
  EXPECT_CALL(*bcm_acl_manager_mock_,
              VerifyForwardingPipelineConfig(EqualsProto(config)))
      .WillRepeatedly(Return(::util::OkStatus()));
  EXPECT_CALL(*bcm_tunnel_manager_mock_,
              VerifyForwardingPipelineConfig(EqualsProto(config)))
      .WillRepeatedly(Return(::util::OkStatus()));

  EXPECT_THAT(VerifyForwardingPipelineConfig(config),
              DerivedFromStatus(DefaultError()));
  EXPECT_OK(VerifyForwardingPipelineConfig(config));
  EXPECT_OK(VerifyForwardingPipelineConfig(config));
  EXPECT_OK(VerifyForwardingPipelineConfig(config));
}

namespace {

::p4::v1::TableEntry* SetupTableEntryToInsert(::p4::v1::WriteRequest* req,
<<<<<<< HEAD
                                          uint64 node_id) {
=======
                                              uint64 node_id) {
>>>>>>> d387e187
  req->set_device_id(node_id);
  auto* update = req->add_updates();
  update->set_type(::p4::v1::Update::INSERT);
  auto* entity = update->mutable_entity();
  return entity->mutable_table_entry();
}

::p4::v1::TableEntry* SetupTableEntryToModify(::p4::v1::WriteRequest* req,
<<<<<<< HEAD
                                          uint64 node_id) {
=======
                                              uint64 node_id) {
>>>>>>> d387e187
  req->set_device_id(node_id);
  auto* update = req->add_updates();
  update->set_type(::p4::v1::Update::MODIFY);
  auto* entity = update->mutable_entity();
  return entity->mutable_table_entry();
}

::p4::v1::TableEntry* SetupTableEntryToDelete(::p4::v1::WriteRequest* req,
<<<<<<< HEAD
                                          uint64 node_id) {
=======
                                              uint64 node_id) {
>>>>>>> d387e187
  req->set_device_id(node_id);
  auto* update = req->add_updates();
  update->set_type(::p4::v1::Update::DELETE);
  auto* entity = update->mutable_entity();
  return entity->mutable_table_entry();
}

}  // namespace

TEST_F(BcmNodeTest, WriteForwardingEntriesSuccess_InsertTableEntry_Ipv4Lpm) {
  ASSERT_NO_FATAL_FAILURE(PushChassisConfigWithCheck());

  ::p4::v1::WriteRequest req;
  auto* table_entry = SetupTableEntryToInsert(&req, kNodeId);

<<<<<<< HEAD
  EXPECT_CALL(*bcm_table_manager_mock_,
              FillBcmFlowEntry(EqualsProto(*table_entry),
                               ::p4::v1::Update::INSERT, _))
=======
  EXPECT_CALL(
      *bcm_table_manager_mock_,
      FillBcmFlowEntry(EqualsProto(*table_entry), ::p4::v1::Update::INSERT, _))
>>>>>>> d387e187
      .WillOnce(DoAll(WithArgs<2>(Invoke([](BcmFlowEntry* x) {
                        x->set_bcm_table_type(BcmFlowEntry::BCM_TABLE_IPV4_LPM);
                      })),
                      Return(::util::OkStatus())));
  EXPECT_CALL(*bcm_l3_manager_mock_, InsertTableEntry(_))
      .WillOnce(Return(::util::OkStatus()));

  std::vector<::util::Status> results = {};
  EXPECT_OK(WriteForwardingEntries(req, &results));
  EXPECT_EQ(1U, results.size());
}

TEST_F(BcmNodeTest, WriteForwardingEntriesSuccess_InsertTableEntry_Ipv4Host) {
  ASSERT_NO_FATAL_FAILURE(PushChassisConfigWithCheck());

  ::p4::v1::WriteRequest req;
  auto* table_entry = SetupTableEntryToInsert(&req, kNodeId);

<<<<<<< HEAD
  EXPECT_CALL(*bcm_table_manager_mock_,
              FillBcmFlowEntry(EqualsProto(*table_entry),
                               ::p4::v1::Update::INSERT, _))
=======
  EXPECT_CALL(
      *bcm_table_manager_mock_,
      FillBcmFlowEntry(EqualsProto(*table_entry), ::p4::v1::Update::INSERT, _))
>>>>>>> d387e187
      .WillOnce(DoAll(WithArgs<2>(Invoke([](BcmFlowEntry* x) {
                        x->set_bcm_table_type(
                            BcmFlowEntry::BCM_TABLE_IPV4_HOST);
                      })),
                      Return(::util::OkStatus())));
  EXPECT_CALL(*bcm_l3_manager_mock_, InsertTableEntry(_))
      .WillOnce(Return(::util::OkStatus()));

  std::vector<::util::Status> results = {};
  EXPECT_OK(WriteForwardingEntries(req, &results));
  EXPECT_EQ(1U, results.size());
}

TEST_F(BcmNodeTest, WriteForwardingEntriesSuccess_InsertTableEntry_Ipv6Lpm) {
  ASSERT_NO_FATAL_FAILURE(PushChassisConfigWithCheck());

  ::p4::v1::WriteRequest req;
  auto* table_entry = SetupTableEntryToInsert(&req, kNodeId);

<<<<<<< HEAD
  EXPECT_CALL(*bcm_table_manager_mock_,
              FillBcmFlowEntry(EqualsProto(*table_entry),
                               ::p4::v1::Update::INSERT, _))
=======
  EXPECT_CALL(
      *bcm_table_manager_mock_,
      FillBcmFlowEntry(EqualsProto(*table_entry), ::p4::v1::Update::INSERT, _))
>>>>>>> d387e187
      .WillOnce(DoAll(WithArgs<2>(Invoke([](BcmFlowEntry* x) {
                        x->set_bcm_table_type(BcmFlowEntry::BCM_TABLE_IPV6_LPM);
                      })),
                      Return(::util::OkStatus())));
  EXPECT_CALL(*bcm_l3_manager_mock_, InsertTableEntry(_))
      .WillOnce(Return(::util::OkStatus()));

  std::vector<::util::Status> results = {};
  EXPECT_OK(WriteForwardingEntries(req, &results));
  EXPECT_EQ(1U, results.size());
}

TEST_F(BcmNodeTest, WriteForwardingEntriesSuccess_InsertTableEntry_Ipv6Host) {
  ASSERT_NO_FATAL_FAILURE(PushChassisConfigWithCheck());

  ::p4::v1::WriteRequest req;
  auto* table_entry = SetupTableEntryToInsert(&req, kNodeId);

<<<<<<< HEAD
  EXPECT_CALL(*bcm_table_manager_mock_,
              FillBcmFlowEntry(EqualsProto(*table_entry),
                               ::p4::v1::Update::INSERT, _))
=======
  EXPECT_CALL(
      *bcm_table_manager_mock_,
      FillBcmFlowEntry(EqualsProto(*table_entry), ::p4::v1::Update::INSERT, _))
>>>>>>> d387e187
      .WillOnce(DoAll(WithArgs<2>(Invoke([](BcmFlowEntry* x) {
                        x->set_bcm_table_type(
                            BcmFlowEntry::BCM_TABLE_IPV6_HOST);
                      })),
                      Return(::util::OkStatus())));
  EXPECT_CALL(*bcm_l3_manager_mock_, InsertTableEntry(_))
      .WillOnce(Return(::util::OkStatus()));

  std::vector<::util::Status> results = {};
  EXPECT_OK(WriteForwardingEntries(req, &results));
  EXPECT_EQ(1U, results.size());
}

TEST_F(BcmNodeTest, WriteForwardingEntriesSuccess_InsertTableEntry_L2Multicat) {
  ASSERT_NO_FATAL_FAILURE(PushChassisConfigWithCheck());

  ::p4::v1::WriteRequest req;
  auto* table_entry = SetupTableEntryToInsert(&req, kNodeId);

<<<<<<< HEAD
  EXPECT_CALL(*bcm_table_manager_mock_,
              FillBcmFlowEntry(EqualsProto(*table_entry),
                               ::p4::v1::Update::INSERT, _))
=======
  EXPECT_CALL(
      *bcm_table_manager_mock_,
      FillBcmFlowEntry(EqualsProto(*table_entry), ::p4::v1::Update::INSERT, _))
>>>>>>> d387e187
      .WillOnce(DoAll(WithArgs<2>(Invoke([](BcmFlowEntry* x) {
                        x->set_bcm_table_type(
                            BcmFlowEntry::BCM_TABLE_L2_MULTICAST);
                      })),
                      Return(::util::OkStatus())));
  EXPECT_CALL(*bcm_l2_manager_mock_, InsertMulticastGroup(_))
      .WillOnce(Return(::util::OkStatus()));
  EXPECT_CALL(*bcm_table_manager_mock_,
              AddTableEntry(EqualsProto(*table_entry)))
      .WillOnce(Return(::util::OkStatus()));

  std::vector<::util::Status> results = {};
  EXPECT_OK(WriteForwardingEntries(req, &results));
  EXPECT_EQ(1U, results.size());
}

TEST_F(BcmNodeTest, WriteForwardingEntriesSuccess_InsertTableEntry_MyStation) {
  ASSERT_NO_FATAL_FAILURE(PushChassisConfigWithCheck());

  ::p4::v1::WriteRequest req;
  auto* table_entry = SetupTableEntryToInsert(&req, kNodeId);

<<<<<<< HEAD
  EXPECT_CALL(*bcm_table_manager_mock_,
              FillBcmFlowEntry(EqualsProto(*table_entry),
                               ::p4::v1::Update::INSERT, _))
=======
  EXPECT_CALL(
      *bcm_table_manager_mock_,
      FillBcmFlowEntry(EqualsProto(*table_entry), ::p4::v1::Update::INSERT, _))
>>>>>>> d387e187
      .WillOnce(DoAll(WithArgs<2>(Invoke([](BcmFlowEntry* x) {
                        x->set_bcm_table_type(
                            BcmFlowEntry::BCM_TABLE_MY_STATION);
                      })),
                      Return(::util::OkStatus())));
  EXPECT_CALL(*bcm_l2_manager_mock_, InsertMyStationEntry(_))
      .WillOnce(Return(::util::OkStatus()));
  EXPECT_CALL(*bcm_table_manager_mock_,
              AddTableEntry(EqualsProto(*table_entry)))
      .WillOnce(Return(::util::OkStatus()));

  std::vector<::util::Status> results = {};
  EXPECT_OK(WriteForwardingEntries(req, &results));
  EXPECT_EQ(1U, results.size());
}

TEST_F(BcmNodeTest, WriteForwardingEntriesSuccess_InsertTableEntry_Acl) {
  ASSERT_NO_FATAL_FAILURE(PushChassisConfigWithCheck());

  ::p4::v1::WriteRequest req;
  auto* table_entry = SetupTableEntryToInsert(&req, kNodeId);

<<<<<<< HEAD
  EXPECT_CALL(*bcm_table_manager_mock_,
              FillBcmFlowEntry(EqualsProto(*table_entry),
                               ::p4::v1::Update::INSERT, _))
=======
  EXPECT_CALL(
      *bcm_table_manager_mock_,
      FillBcmFlowEntry(EqualsProto(*table_entry), ::p4::v1::Update::INSERT, _))
>>>>>>> d387e187
      .WillOnce(DoAll(WithArgs<2>(Invoke([](BcmFlowEntry* x) {
                        x->set_bcm_table_type(BcmFlowEntry::BCM_TABLE_ACL);
                      })),
                      Return(::util::OkStatus())));
  EXPECT_CALL(*bcm_acl_manager_mock_, InsertTableEntry(_))
      .WillOnce(Return(::util::OkStatus()));

  std::vector<::util::Status> results = {};
  EXPECT_OK(WriteForwardingEntries(req, &results));
  EXPECT_EQ(1U, results.size());
}

TEST_F(BcmNodeTest, WriteForwardingEntriesSuccess_InsertTableEntry_Tunnel) {
  ASSERT_NO_FATAL_FAILURE(PushChassisConfigWithCheck());

  ::p4::v1::WriteRequest req;
  auto* table_entry = SetupTableEntryToInsert(&req, kNodeId);

  EXPECT_CALL(
      *bcm_table_manager_mock_,
      FillBcmFlowEntry(EqualsProto(*table_entry), ::p4::v1::Update::INSERT, _))
      .WillOnce(DoAll(WithArgs<2>(Invoke([](BcmFlowEntry* x) {
                        x->set_bcm_table_type(BcmFlowEntry::BCM_TABLE_TUNNEL);
                      })),
                      Return(::util::OkStatus())));
  EXPECT_CALL(*bcm_tunnel_manager_mock_, InsertTableEntry(_))
      .WillOnce(Return(::util::OkStatus()));

  std::vector<::util::Status> results = {};
  EXPECT_OK(WriteForwardingEntries(req, &results));
  EXPECT_EQ(1U, results.size());
}

TEST_F(BcmNodeTest, WriteForwardingEntriesSuccess_ModifyTableEntry_Ipv4Lpm) {
  ASSERT_NO_FATAL_FAILURE(PushChassisConfigWithCheck());

  ::p4::v1::WriteRequest req;
  auto* table_entry = SetupTableEntryToModify(&req, kNodeId);

<<<<<<< HEAD
  EXPECT_CALL(*bcm_table_manager_mock_,
              FillBcmFlowEntry(EqualsProto(*table_entry),
                               ::p4::v1::Update::MODIFY, _))
=======
  EXPECT_CALL(
      *bcm_table_manager_mock_,
      FillBcmFlowEntry(EqualsProto(*table_entry), ::p4::v1::Update::MODIFY, _))
>>>>>>> d387e187
      .WillOnce(DoAll(WithArgs<2>(Invoke([](BcmFlowEntry* x) {
                        x->set_bcm_table_type(BcmFlowEntry::BCM_TABLE_IPV4_LPM);
                      })),
                      Return(::util::OkStatus())));
  EXPECT_CALL(*bcm_l3_manager_mock_, ModifyTableEntry(_))
      .WillOnce(Return(::util::OkStatus()));

  std::vector<::util::Status> results = {};
  EXPECT_OK(WriteForwardingEntries(req, &results));
  EXPECT_EQ(1U, results.size());
}

TEST_F(BcmNodeTest, WriteForwardingEntriesSuccess_ModifyTableEntry_Ipv4Host) {
  ASSERT_NO_FATAL_FAILURE(PushChassisConfigWithCheck());

  ::p4::v1::WriteRequest req;
  auto* table_entry = SetupTableEntryToModify(&req, kNodeId);

<<<<<<< HEAD
  EXPECT_CALL(*bcm_table_manager_mock_,
              FillBcmFlowEntry(EqualsProto(*table_entry),
                               ::p4::v1::Update::MODIFY, _))
=======
  EXPECT_CALL(
      *bcm_table_manager_mock_,
      FillBcmFlowEntry(EqualsProto(*table_entry), ::p4::v1::Update::MODIFY, _))
>>>>>>> d387e187
      .WillOnce(DoAll(WithArgs<2>(Invoke([](BcmFlowEntry* x) {
                        x->set_bcm_table_type(
                            BcmFlowEntry::BCM_TABLE_IPV4_HOST);
                      })),
                      Return(::util::OkStatus())));
  EXPECT_CALL(*bcm_l3_manager_mock_, ModifyTableEntry(_))
      .WillOnce(Return(::util::OkStatus()));

  std::vector<::util::Status> results = {};
  EXPECT_OK(WriteForwardingEntries(req, &results));
  EXPECT_EQ(1U, results.size());
}

TEST_F(BcmNodeTest, WriteForwardingEntriesSuccess_ModifyTableEntry_Ipv6Lpm) {
  ASSERT_NO_FATAL_FAILURE(PushChassisConfigWithCheck());

  ::p4::v1::WriteRequest req;
  auto* table_entry = SetupTableEntryToModify(&req, kNodeId);

<<<<<<< HEAD
  EXPECT_CALL(*bcm_table_manager_mock_,
              FillBcmFlowEntry(EqualsProto(*table_entry),
                               ::p4::v1::Update::MODIFY, _))
=======
  EXPECT_CALL(
      *bcm_table_manager_mock_,
      FillBcmFlowEntry(EqualsProto(*table_entry), ::p4::v1::Update::MODIFY, _))
>>>>>>> d387e187
      .WillOnce(DoAll(WithArgs<2>(Invoke([](BcmFlowEntry* x) {
                        x->set_bcm_table_type(BcmFlowEntry::BCM_TABLE_IPV6_LPM);
                      })),
                      Return(::util::OkStatus())));
  EXPECT_CALL(*bcm_l3_manager_mock_, ModifyTableEntry(_))
      .WillOnce(Return(::util::OkStatus()));

  std::vector<::util::Status> results = {};
  EXPECT_OK(WriteForwardingEntries(req, &results));
  EXPECT_EQ(1U, results.size());
}

TEST_F(BcmNodeTest, WriteForwardingEntriesSuccess_ModifyTableEntry_Ipv6Host) {
  ASSERT_NO_FATAL_FAILURE(PushChassisConfigWithCheck());

  ::p4::v1::WriteRequest req;
  auto* table_entry = SetupTableEntryToModify(&req, kNodeId);

<<<<<<< HEAD
  EXPECT_CALL(*bcm_table_manager_mock_,
              FillBcmFlowEntry(EqualsProto(*table_entry),
                               ::p4::v1::Update::MODIFY, _))
=======
  EXPECT_CALL(
      *bcm_table_manager_mock_,
      FillBcmFlowEntry(EqualsProto(*table_entry), ::p4::v1::Update::MODIFY, _))
>>>>>>> d387e187
      .WillOnce(DoAll(WithArgs<2>(Invoke([](BcmFlowEntry* x) {
                        x->set_bcm_table_type(
                            BcmFlowEntry::BCM_TABLE_IPV6_HOST);
                      })),
                      Return(::util::OkStatus())));
  EXPECT_CALL(*bcm_l3_manager_mock_, ModifyTableEntry(_))
      .WillOnce(Return(::util::OkStatus()));

  std::vector<::util::Status> results = {};
  EXPECT_OK(WriteForwardingEntries(req, &results));
  EXPECT_EQ(1U, results.size());
}

TEST_F(BcmNodeTest, WriteForwardingEntriesSuccess_ModifyTableEntry_Acl) {
  ASSERT_NO_FATAL_FAILURE(PushChassisConfigWithCheck());

  ::p4::v1::WriteRequest req;
  auto* table_entry = SetupTableEntryToModify(&req, kNodeId);

<<<<<<< HEAD
  EXPECT_CALL(*bcm_table_manager_mock_,
              FillBcmFlowEntry(EqualsProto(*table_entry),
                               ::p4::v1::Update::MODIFY, _))
=======
  EXPECT_CALL(
      *bcm_table_manager_mock_,
      FillBcmFlowEntry(EqualsProto(*table_entry), ::p4::v1::Update::MODIFY, _))
>>>>>>> d387e187
      .WillOnce(DoAll(WithArgs<2>(Invoke([](BcmFlowEntry* x) {
                        x->set_bcm_table_type(BcmFlowEntry::BCM_TABLE_ACL);
                      })),
                      Return(::util::OkStatus())));
  EXPECT_CALL(*bcm_acl_manager_mock_, ModifyTableEntry(_))
      .WillOnce(Return(::util::OkStatus()));

  std::vector<::util::Status> results = {};
  EXPECT_OK(WriteForwardingEntries(req, &results));
  EXPECT_EQ(1U, results.size());
}

TEST_F(BcmNodeTest, WriteForwardingEntriesSuccess_ModifyTableEntry_Tunnel) {
  ASSERT_NO_FATAL_FAILURE(PushChassisConfigWithCheck());

  ::p4::v1::WriteRequest req;
  auto* table_entry = SetupTableEntryToModify(&req, kNodeId);

  EXPECT_CALL(
      *bcm_table_manager_mock_,
      FillBcmFlowEntry(EqualsProto(*table_entry), ::p4::v1::Update::MODIFY, _))
      .WillOnce(DoAll(WithArgs<2>(Invoke([](BcmFlowEntry* x) {
                        x->set_bcm_table_type(BcmFlowEntry::BCM_TABLE_TUNNEL);
                      })),
                      Return(::util::OkStatus())));
  EXPECT_CALL(*bcm_tunnel_manager_mock_, ModifyTableEntry(_))
      .WillOnce(Return(::util::OkStatus()));

  std::vector<::util::Status> results = {};
  EXPECT_OK(WriteForwardingEntries(req, &results));
  EXPECT_EQ(1U, results.size());
}

TEST_F(BcmNodeTest, WriteForwardingEntriesSuccess_DeleteTableEntry_Ipv4Lpm) {
  ASSERT_NO_FATAL_FAILURE(PushChassisConfigWithCheck());

  ::p4::v1::WriteRequest req;
  auto* table_entry = SetupTableEntryToDelete(&req, kNodeId);

<<<<<<< HEAD
  EXPECT_CALL(*bcm_table_manager_mock_,
              FillBcmFlowEntry(EqualsProto(*table_entry),
                               ::p4::v1::Update::DELETE, _))
=======
  EXPECT_CALL(
      *bcm_table_manager_mock_,
      FillBcmFlowEntry(EqualsProto(*table_entry), ::p4::v1::Update::DELETE, _))
>>>>>>> d387e187
      .WillOnce(DoAll(WithArgs<2>(Invoke([](BcmFlowEntry* x) {
                        x->set_bcm_table_type(BcmFlowEntry::BCM_TABLE_IPV4_LPM);
                      })),
                      Return(::util::OkStatus())));
  EXPECT_CALL(*bcm_l3_manager_mock_, DeleteTableEntry(_))
      .WillOnce(Return(::util::OkStatus()));

  std::vector<::util::Status> results = {};
  EXPECT_OK(WriteForwardingEntries(req, &results));
  EXPECT_EQ(1U, results.size());
}

TEST_F(BcmNodeTest, WriteForwardingEntriesSuccess_DeleteTableEntry_Ipv4Host) {
  ASSERT_NO_FATAL_FAILURE(PushChassisConfigWithCheck());

  ::p4::v1::WriteRequest req;
  auto* table_entry = SetupTableEntryToDelete(&req, kNodeId);

<<<<<<< HEAD
  EXPECT_CALL(*bcm_table_manager_mock_,
              FillBcmFlowEntry(EqualsProto(*table_entry),
                               ::p4::v1::Update::DELETE, _))
=======
  EXPECT_CALL(
      *bcm_table_manager_mock_,
      FillBcmFlowEntry(EqualsProto(*table_entry), ::p4::v1::Update::DELETE, _))
>>>>>>> d387e187
      .WillOnce(DoAll(WithArgs<2>(Invoke([](BcmFlowEntry* x) {
                        x->set_bcm_table_type(
                            BcmFlowEntry::BCM_TABLE_IPV4_HOST);
                      })),
                      Return(::util::OkStatus())));
  EXPECT_CALL(*bcm_l3_manager_mock_, DeleteTableEntry(_))
      .WillOnce(Return(::util::OkStatus()));

  std::vector<::util::Status> results = {};
  EXPECT_OK(WriteForwardingEntries(req, &results));
  EXPECT_EQ(1U, results.size());
}

TEST_F(BcmNodeTest, WriteForwardingEntriesSuccess_DeleteTableEntry_Ipv6Lpm) {
  ASSERT_NO_FATAL_FAILURE(PushChassisConfigWithCheck());

  ::p4::v1::WriteRequest req;
  auto* table_entry = SetupTableEntryToDelete(&req, kNodeId);

<<<<<<< HEAD
  EXPECT_CALL(*bcm_table_manager_mock_,
              FillBcmFlowEntry(EqualsProto(*table_entry),
                               ::p4::v1::Update::DELETE, _))
=======
  EXPECT_CALL(
      *bcm_table_manager_mock_,
      FillBcmFlowEntry(EqualsProto(*table_entry), ::p4::v1::Update::DELETE, _))
>>>>>>> d387e187
      .WillOnce(DoAll(WithArgs<2>(Invoke([](BcmFlowEntry* x) {
                        x->set_bcm_table_type(BcmFlowEntry::BCM_TABLE_IPV6_LPM);
                      })),
                      Return(::util::OkStatus())));
  EXPECT_CALL(*bcm_l3_manager_mock_, DeleteTableEntry(_))
      .WillOnce(Return(::util::OkStatus()));

  std::vector<::util::Status> results = {};
  EXPECT_OK(WriteForwardingEntries(req, &results));
  EXPECT_EQ(1U, results.size());
}

TEST_F(BcmNodeTest, WriteForwardingEntriesSuccess_DeleteTableEntry_Ipv6Host) {
  ASSERT_NO_FATAL_FAILURE(PushChassisConfigWithCheck());

  ::p4::v1::WriteRequest req;
  auto* table_entry = SetupTableEntryToDelete(&req, kNodeId);

<<<<<<< HEAD
  EXPECT_CALL(*bcm_table_manager_mock_,
              FillBcmFlowEntry(EqualsProto(*table_entry),
                               ::p4::v1::Update::DELETE, _))
=======
  EXPECT_CALL(
      *bcm_table_manager_mock_,
      FillBcmFlowEntry(EqualsProto(*table_entry), ::p4::v1::Update::DELETE, _))
>>>>>>> d387e187
      .WillOnce(DoAll(WithArgs<2>(Invoke([](BcmFlowEntry* x) {
                        x->set_bcm_table_type(
                            BcmFlowEntry::BCM_TABLE_IPV6_HOST);
                      })),
                      Return(::util::OkStatus())));
  EXPECT_CALL(*bcm_l3_manager_mock_, DeleteTableEntry(_))
      .WillOnce(Return(::util::OkStatus()));

  std::vector<::util::Status> results = {};
  EXPECT_OK(WriteForwardingEntries(req, &results));
  EXPECT_EQ(1U, results.size());
}

TEST_F(BcmNodeTest,
       WriteForwardingEntriesSuccess_DeleteTableEntry_L2Multicast) {
  ASSERT_NO_FATAL_FAILURE(PushChassisConfigWithCheck());

  ::p4::v1::WriteRequest req;
  auto* table_entry = SetupTableEntryToDelete(&req, kNodeId);

<<<<<<< HEAD
  EXPECT_CALL(*bcm_table_manager_mock_,
              FillBcmFlowEntry(EqualsProto(*table_entry),
                               ::p4::v1::Update::DELETE, _))
=======
  EXPECT_CALL(
      *bcm_table_manager_mock_,
      FillBcmFlowEntry(EqualsProto(*table_entry), ::p4::v1::Update::DELETE, _))
>>>>>>> d387e187
      .WillOnce(DoAll(WithArgs<2>(Invoke([](BcmFlowEntry* x) {
                        x->set_bcm_table_type(
                            BcmFlowEntry::BCM_TABLE_L2_MULTICAST);
                      })),
                      Return(::util::OkStatus())));
  EXPECT_CALL(*bcm_l2_manager_mock_, DeleteMulticastGroup(_))
      .WillOnce(Return(::util::OkStatus()));
  EXPECT_CALL(*bcm_table_manager_mock_,
              DeleteTableEntry(EqualsProto(*table_entry)))
      .WillOnce(Return(::util::OkStatus()));

  std::vector<::util::Status> results = {};
  EXPECT_OK(WriteForwardingEntries(req, &results));
  EXPECT_EQ(1U, results.size());
}

TEST_F(BcmNodeTest, WriteForwardingEntriesSuccess_DeleteTableEntry_MyStation) {
  ASSERT_NO_FATAL_FAILURE(PushChassisConfigWithCheck());

  ::p4::v1::WriteRequest req;
  auto* table_entry = SetupTableEntryToDelete(&req, kNodeId);

<<<<<<< HEAD
  EXPECT_CALL(*bcm_table_manager_mock_,
              FillBcmFlowEntry(EqualsProto(*table_entry),
                               ::p4::v1::Update::DELETE, _))
=======
  EXPECT_CALL(
      *bcm_table_manager_mock_,
      FillBcmFlowEntry(EqualsProto(*table_entry), ::p4::v1::Update::DELETE, _))
>>>>>>> d387e187
      .WillOnce(DoAll(WithArgs<2>(Invoke([](BcmFlowEntry* x) {
                        x->set_bcm_table_type(
                            BcmFlowEntry::BCM_TABLE_MY_STATION);
                      })),
                      Return(::util::OkStatus())));
  EXPECT_CALL(*bcm_l2_manager_mock_, DeleteMyStationEntry(_))
      .WillOnce(Return(::util::OkStatus()));
  EXPECT_CALL(*bcm_table_manager_mock_,
              DeleteTableEntry(EqualsProto(*table_entry)))
      .WillOnce(Return(::util::OkStatus()));

  std::vector<::util::Status> results = {};
  EXPECT_OK(WriteForwardingEntries(req, &results));
  EXPECT_EQ(1U, results.size());
}

TEST_F(BcmNodeTest, WriteForwardingEntriesSuccess_DeleteTableEntry_Acl) {
  ASSERT_NO_FATAL_FAILURE(PushChassisConfigWithCheck());

  ::p4::v1::WriteRequest req;
  auto* table_entry = SetupTableEntryToDelete(&req, kNodeId);

<<<<<<< HEAD
  EXPECT_CALL(*bcm_table_manager_mock_,
              FillBcmFlowEntry(EqualsProto(*table_entry),
                               ::p4::v1::Update::DELETE, _))
=======
  EXPECT_CALL(
      *bcm_table_manager_mock_,
      FillBcmFlowEntry(EqualsProto(*table_entry), ::p4::v1::Update::DELETE, _))
>>>>>>> d387e187
      .WillOnce(DoAll(WithArgs<2>(Invoke([](BcmFlowEntry* x) {
                        x->set_bcm_table_type(BcmFlowEntry::BCM_TABLE_ACL);
                      })),
                      Return(::util::OkStatus())));
  EXPECT_CALL(*bcm_acl_manager_mock_, DeleteTableEntry(_))
      .WillOnce(Return(::util::OkStatus()));

  std::vector<::util::Status> results = {};
  EXPECT_OK(WriteForwardingEntries(req, &results));
  EXPECT_EQ(1U, results.size());
}

TEST_F(BcmNodeTest, WriteForwardingEntriesSuccess_DeleteTableEntry_Tunnel) {
  ASSERT_NO_FATAL_FAILURE(PushChassisConfigWithCheck());

  ::p4::v1::WriteRequest req;
  auto* table_entry = SetupTableEntryToDelete(&req, kNodeId);

  EXPECT_CALL(
      *bcm_table_manager_mock_,
      FillBcmFlowEntry(EqualsProto(*table_entry), ::p4::v1::Update::DELETE, _))
      .WillOnce(DoAll(WithArgs<2>(Invoke([](BcmFlowEntry* x) {
                        x->set_bcm_table_type(BcmFlowEntry::BCM_TABLE_TUNNEL);
                      })),
                      Return(::util::OkStatus())));
  EXPECT_CALL(*bcm_tunnel_manager_mock_, DeleteTableEntry(_))
      .WillOnce(Return(::util::OkStatus()));

  std::vector<::util::Status> results = {};
  EXPECT_OK(WriteForwardingEntries(req, &results));
  EXPECT_EQ(1U, results.size());
}

TEST_F(BcmNodeTest, WriteForwardingEntriesSuccess_InsertActionProfileMember) {
  ASSERT_NO_FATAL_FAILURE(PushChassisConfigWithCheck());

  ::p4::v1::WriteRequest req;
  req.set_device_id(kNodeId);
  auto* update = req.add_updates();
  update->set_type(::p4::v1::Update::INSERT);
  auto* entity = update->mutable_entity();
  auto* member = entity->mutable_action_profile_member();
  member->set_member_id(kMemberId);
  std::vector<::util::Status> results = {};

  EXPECT_CALL(*bcm_table_manager_mock_, ActionProfileMemberExists(kMemberId))
      .WillOnce(Return(false));
  EXPECT_CALL(*bcm_table_manager_mock_,
              FillBcmNonMultipathNexthop(EqualsProto(*member), _))
      .WillOnce(DoAll(WithArgs<1>(Invoke([](BcmNonMultipathNexthop* x) {
                        x->set_type(BcmNonMultipathNexthop::NEXTHOP_TYPE_PORT);
                        x->set_unit(kUnit);
                        x->set_logical_port(kLogicalPortId);
                      })),
                      Return(::util::OkStatus())));
  EXPECT_CALL(*bcm_l3_manager_mock_, FindOrCreateNonMultipathNexthop(_))
      .WillOnce(Return(kEgressIntfId));
  EXPECT_CALL(*bcm_table_manager_mock_,
              AddActionProfileMember(EqualsProto(*member),
                                     BcmNonMultipathNexthop::NEXTHOP_TYPE_PORT,
                                     kEgressIntfId, kLogicalPortId))
      .WillOnce(Return(::util::OkStatus()));

  EXPECT_OK(WriteForwardingEntries(req, &results));
  EXPECT_EQ(1U, results.size());
}

TEST_F(BcmNodeTest, WriteForwardingEntriesSuccess_ModifyActionProfileMember) {
  ASSERT_NO_FATAL_FAILURE(PushChassisConfigWithCheck());

  ::p4::v1::WriteRequest req;
  req.set_device_id(kNodeId);
  auto* update = req.add_updates();
  update->set_type(::p4::v1::Update::MODIFY);
  auto* entity = update->mutable_entity();
  auto* member = entity->mutable_action_profile_member();
  member->set_member_id(kMemberId);
  std::vector<::util::Status> results = {};

  EXPECT_CALL(*bcm_table_manager_mock_,
              GetBcmNonMultipathNexthopInfo(kMemberId, _))
      .WillOnce(DoAll(WithArgs<1>(Invoke([](BcmNonMultipathNexthopInfo* x) {
                        x->egress_intf_id = kEgressIntfId;
                        x->bcm_port = kLogicalPortId;
                      })),
                      Return(::util::OkStatus())));
  EXPECT_CALL(*bcm_table_manager_mock_,
              FillBcmNonMultipathNexthop(EqualsProto(*member), _))
      .WillOnce(DoAll(WithArgs<1>(Invoke([](BcmNonMultipathNexthop* x) {
                        x->set_type(BcmNonMultipathNexthop::NEXTHOP_TYPE_PORT);
                        x->set_unit(kUnit);
                        x->set_logical_port(kLogicalPortId);
                      })),
                      Return(::util::OkStatus())));
  EXPECT_CALL(*bcm_l3_manager_mock_,
              ModifyNonMultipathNexthop(kEgressIntfId, _))
      .WillOnce(Return(::util::OkStatus()));
  EXPECT_CALL(*bcm_table_manager_mock_,
              UpdateActionProfileMember(
                  EqualsProto(*member),
                  BcmNonMultipathNexthop::NEXTHOP_TYPE_PORT, kLogicalPortId))
      .WillOnce(Return(::util::OkStatus()));

  EXPECT_OK(WriteForwardingEntries(req, &results));
  EXPECT_EQ(1U, results.size());
}

TEST_F(BcmNodeTest, WriteForwardingEntriesSuccess_DeleteActionProfileMember) {
  ASSERT_NO_FATAL_FAILURE(PushChassisConfigWithCheck());

  ::p4::v1::WriteRequest req;
  req.set_device_id(kNodeId);
  auto* update = req.add_updates();
  update->set_type(::p4::v1::Update::DELETE);
  auto* entity = update->mutable_entity();
  auto* member = entity->mutable_action_profile_member();
  member->set_member_id(kMemberId);
  std::vector<::util::Status> results = {};

  EXPECT_CALL(*bcm_table_manager_mock_,
              GetBcmNonMultipathNexthopInfo(kMemberId, _))
      .WillOnce(DoAll(WithArgs<1>(Invoke([](BcmNonMultipathNexthopInfo* x) {
                        x->egress_intf_id = kEgressIntfId;
                        x->group_ref_count = 0;
                        x->flow_ref_count = 0;
                      })),
                      Return(::util::OkStatus())));
  EXPECT_CALL(*bcm_l3_manager_mock_, DeleteNonMultipathNexthop(kEgressIntfId))
      .WillOnce(Return(::util::OkStatus()));
  EXPECT_CALL(*bcm_table_manager_mock_,
              DeleteActionProfileMember(EqualsProto(*member)))
      .WillOnce(Return(::util::OkStatus()));

  EXPECT_OK(WriteForwardingEntries(req, &results));
  EXPECT_EQ(1U, results.size());
}

TEST_F(BcmNodeTest, WriteForwardingEntriesSuccess_InsertActionProfileGroup) {
  ASSERT_NO_FATAL_FAILURE(PushChassisConfigWithCheck());

  ::p4::v1::WriteRequest req;
  req.set_device_id(kNodeId);
  auto* update = req.add_updates();
  update->set_type(::p4::v1::Update::INSERT);
  auto* entity = update->mutable_entity();
  auto* group = entity->mutable_action_profile_group();
  group->set_group_id(kGroupId);
  std::vector<::util::Status> results = {};

  EXPECT_CALL(*bcm_table_manager_mock_, ActionProfileGroupExists(kGroupId))
      .WillOnce(Return(false));
  EXPECT_CALL(*bcm_table_manager_mock_,
              FillBcmMultipathNexthop(EqualsProto(*group), _))
      .WillOnce(DoAll(WithArgs<1>(Invoke(
                          [](BcmMultipathNexthop* x) { x->set_unit(kUnit); })),
                      Return(::util::OkStatus())));
  EXPECT_CALL(*bcm_l3_manager_mock_, FindOrCreateMultipathNexthop(_))
      .WillOnce(Return(kEgressIntfId));
  EXPECT_CALL(*bcm_table_manager_mock_,
              AddActionProfileGroup(EqualsProto(*group), kEgressIntfId))
      .WillOnce(Return(::util::OkStatus()));

  EXPECT_OK(WriteForwardingEntries(req, &results));
  EXPECT_EQ(1U, results.size());
}

TEST_F(BcmNodeTest, WriteForwardingEntriesSuccess_ModifyActionProfileGroup) {
  ASSERT_NO_FATAL_FAILURE(PushChassisConfigWithCheck());

  ::p4::v1::WriteRequest req;
  req.set_device_id(kNodeId);
  auto* update = req.add_updates();
  update->set_type(::p4::v1::Update::MODIFY);
  auto* entity = update->mutable_entity();
  auto* group = entity->mutable_action_profile_group();
  group->set_group_id(kGroupId);
  std::vector<::util::Status> results = {};

  EXPECT_CALL(*bcm_table_manager_mock_, GetBcmMultipathNexthopInfo(kGroupId, _))
      .WillOnce(DoAll(WithArgs<1>(Invoke([](BcmMultipathNexthopInfo* x) {
                        x->egress_intf_id = kEgressIntfId;
                      })),
                      Return(::util::OkStatus())));
  EXPECT_CALL(*bcm_table_manager_mock_,
              FillBcmMultipathNexthop(EqualsProto(*group), _))
      .WillOnce(DoAll(WithArgs<1>(Invoke(
                          [](BcmMultipathNexthop* x) { x->set_unit(kUnit); })),
                      Return(::util::OkStatus())));
  EXPECT_CALL(*bcm_l3_manager_mock_, ModifyMultipathNexthop(kEgressIntfId, _))
      .WillOnce(Return(::util::OkStatus()));
  EXPECT_CALL(*bcm_table_manager_mock_,
              UpdateActionProfileGroup(EqualsProto(*group)))
      .WillOnce(Return(::util::OkStatus()));

  EXPECT_OK(WriteForwardingEntries(req, &results));
  EXPECT_EQ(1U, results.size());
}

TEST_F(BcmNodeTest, WriteForwardingEntriesSuccess_DeleteActionProfileGroup) {
  ASSERT_NO_FATAL_FAILURE(PushChassisConfigWithCheck());

  ::p4::v1::WriteRequest req;
  req.set_device_id(kNodeId);
  auto* update = req.add_updates();
  update->set_type(::p4::v1::Update::DELETE);
  auto* entity = update->mutable_entity();
  auto* group = entity->mutable_action_profile_group();
  group->set_group_id(kGroupId);
  std::vector<::util::Status> results = {};

  EXPECT_CALL(*bcm_table_manager_mock_, GetBcmMultipathNexthopInfo(kGroupId, _))
      .WillOnce(DoAll(WithArgs<1>(Invoke([](BcmMultipathNexthopInfo* x) {
                        x->egress_intf_id = kEgressIntfId;
                        x->flow_ref_count = 0;
                      })),
                      Return(::util::OkStatus())));
  EXPECT_CALL(*bcm_l3_manager_mock_, DeleteMultipathNexthop(kEgressIntfId))
      .WillOnce(Return(::util::OkStatus()));
  EXPECT_CALL(*bcm_table_manager_mock_,
              DeleteActionProfileGroup(EqualsProto(*group)))
      .WillOnce(Return(::util::OkStatus()));

  EXPECT_OK(WriteForwardingEntries(req, &results));
  EXPECT_EQ(1U, results.size());
}

// RegisterPacketReceiveWriter() should forward the call to BcmPacketioManager
// and return success or error based on the returned result.
TEST_F(BcmNodeTest, RegisterPacketReceiveWriter) {
  ASSERT_NO_FATAL_FAILURE(PushChassisConfigWithCheck());

  auto writer = std::make_shared<WriterMock<::p4::v1::PacketIn>>();
  EXPECT_CALL(*bcm_packetio_manager_mock_,
              RegisterPacketReceiveWriter(
                  GoogleConfig::BCM_KNET_INTF_PURPOSE_CONTROLLER, Eq(writer)))
      .WillOnce(Return(::util::OkStatus()))
      .WillOnce(Return(DefaultError()));

  EXPECT_OK(RegisterPacketReceiveWriter(writer));
  EXPECT_THAT(RegisterPacketReceiveWriter(writer),
              DerivedFromStatus(DefaultError()));
}

// UnregisterPacketReceiveWriter() should forward the call to BcmPacketioManager
// and return success or error based on the returned result.
TEST_F(BcmNodeTest, UnregisterPacketReceiveWriter) {
  ASSERT_NO_FATAL_FAILURE(PushChassisConfigWithCheck());

  EXPECT_CALL(*bcm_packetio_manager_mock_,
              UnregisterPacketReceiveWriter(
                  GoogleConfig::BCM_KNET_INTF_PURPOSE_CONTROLLER))
      .WillOnce(Return(::util::OkStatus()))
      .WillOnce(Return(DefaultError()));

  EXPECT_OK(UnregisterPacketReceiveWriter());
  EXPECT_THAT(UnregisterPacketReceiveWriter(),
              DerivedFromStatus(DefaultError()));
}

// Check functions invoked on UpdatePortState() call.
TEST_F(BcmNodeTest, TestUpdatePortState) {
  ASSERT_NO_FATAL_FAILURE(PushChassisConfigWithCheck());

  ::util::Status expected_error = ::util::UnknownErrorBuilder(GTL_LOC)
                                  << "error";
  EXPECT_CALL(*bcm_l3_manager_mock_, UpdateMultipathGroupsForPort(kPortId))
      .WillOnce(Return(::util::OkStatus()))
      .WillOnce(Return(expected_error));

  EXPECT_OK(UpdatePortState(kPortId));
  auto status = UpdatePortState(kPortId);
  EXPECT_FALSE(status.ok());
  EXPECT_EQ(expected_error.ToString(), status.ToString());
}

// TODO: Complete unit test coverage.

}  // namespace bcm
}  // namespace hal
}  // namespace stratum<|MERGE_RESOLUTION|>--- conflicted
+++ resolved
@@ -838,11 +838,7 @@
 namespace {
 
 ::p4::v1::TableEntry* SetupTableEntryToInsert(::p4::v1::WriteRequest* req,
-<<<<<<< HEAD
-                                          uint64 node_id) {
-=======
                                               uint64 node_id) {
->>>>>>> d387e187
   req->set_device_id(node_id);
   auto* update = req->add_updates();
   update->set_type(::p4::v1::Update::INSERT);
@@ -851,11 +847,7 @@
 }
 
 ::p4::v1::TableEntry* SetupTableEntryToModify(::p4::v1::WriteRequest* req,
-<<<<<<< HEAD
-                                          uint64 node_id) {
-=======
                                               uint64 node_id) {
->>>>>>> d387e187
   req->set_device_id(node_id);
   auto* update = req->add_updates();
   update->set_type(::p4::v1::Update::MODIFY);
@@ -864,11 +856,7 @@
 }
 
 ::p4::v1::TableEntry* SetupTableEntryToDelete(::p4::v1::WriteRequest* req,
-<<<<<<< HEAD
-                                          uint64 node_id) {
-=======
                                               uint64 node_id) {
->>>>>>> d387e187
   req->set_device_id(node_id);
   auto* update = req->add_updates();
   update->set_type(::p4::v1::Update::DELETE);
@@ -884,15 +872,9 @@
   ::p4::v1::WriteRequest req;
   auto* table_entry = SetupTableEntryToInsert(&req, kNodeId);
 
-<<<<<<< HEAD
-  EXPECT_CALL(*bcm_table_manager_mock_,
-              FillBcmFlowEntry(EqualsProto(*table_entry),
-                               ::p4::v1::Update::INSERT, _))
-=======
   EXPECT_CALL(
       *bcm_table_manager_mock_,
       FillBcmFlowEntry(EqualsProto(*table_entry), ::p4::v1::Update::INSERT, _))
->>>>>>> d387e187
       .WillOnce(DoAll(WithArgs<2>(Invoke([](BcmFlowEntry* x) {
                         x->set_bcm_table_type(BcmFlowEntry::BCM_TABLE_IPV4_LPM);
                       })),
@@ -911,15 +893,9 @@
   ::p4::v1::WriteRequest req;
   auto* table_entry = SetupTableEntryToInsert(&req, kNodeId);
 
-<<<<<<< HEAD
-  EXPECT_CALL(*bcm_table_manager_mock_,
-              FillBcmFlowEntry(EqualsProto(*table_entry),
-                               ::p4::v1::Update::INSERT, _))
-=======
   EXPECT_CALL(
       *bcm_table_manager_mock_,
       FillBcmFlowEntry(EqualsProto(*table_entry), ::p4::v1::Update::INSERT, _))
->>>>>>> d387e187
       .WillOnce(DoAll(WithArgs<2>(Invoke([](BcmFlowEntry* x) {
                         x->set_bcm_table_type(
                             BcmFlowEntry::BCM_TABLE_IPV4_HOST);
@@ -939,15 +915,9 @@
   ::p4::v1::WriteRequest req;
   auto* table_entry = SetupTableEntryToInsert(&req, kNodeId);
 
-<<<<<<< HEAD
-  EXPECT_CALL(*bcm_table_manager_mock_,
-              FillBcmFlowEntry(EqualsProto(*table_entry),
-                               ::p4::v1::Update::INSERT, _))
-=======
   EXPECT_CALL(
       *bcm_table_manager_mock_,
       FillBcmFlowEntry(EqualsProto(*table_entry), ::p4::v1::Update::INSERT, _))
->>>>>>> d387e187
       .WillOnce(DoAll(WithArgs<2>(Invoke([](BcmFlowEntry* x) {
                         x->set_bcm_table_type(BcmFlowEntry::BCM_TABLE_IPV6_LPM);
                       })),
@@ -966,15 +936,9 @@
   ::p4::v1::WriteRequest req;
   auto* table_entry = SetupTableEntryToInsert(&req, kNodeId);
 
-<<<<<<< HEAD
-  EXPECT_CALL(*bcm_table_manager_mock_,
-              FillBcmFlowEntry(EqualsProto(*table_entry),
-                               ::p4::v1::Update::INSERT, _))
-=======
   EXPECT_CALL(
       *bcm_table_manager_mock_,
       FillBcmFlowEntry(EqualsProto(*table_entry), ::p4::v1::Update::INSERT, _))
->>>>>>> d387e187
       .WillOnce(DoAll(WithArgs<2>(Invoke([](BcmFlowEntry* x) {
                         x->set_bcm_table_type(
                             BcmFlowEntry::BCM_TABLE_IPV6_HOST);
@@ -994,15 +958,9 @@
   ::p4::v1::WriteRequest req;
   auto* table_entry = SetupTableEntryToInsert(&req, kNodeId);
 
-<<<<<<< HEAD
-  EXPECT_CALL(*bcm_table_manager_mock_,
-              FillBcmFlowEntry(EqualsProto(*table_entry),
-                               ::p4::v1::Update::INSERT, _))
-=======
   EXPECT_CALL(
       *bcm_table_manager_mock_,
       FillBcmFlowEntry(EqualsProto(*table_entry), ::p4::v1::Update::INSERT, _))
->>>>>>> d387e187
       .WillOnce(DoAll(WithArgs<2>(Invoke([](BcmFlowEntry* x) {
                         x->set_bcm_table_type(
                             BcmFlowEntry::BCM_TABLE_L2_MULTICAST);
@@ -1025,15 +983,9 @@
   ::p4::v1::WriteRequest req;
   auto* table_entry = SetupTableEntryToInsert(&req, kNodeId);
 
-<<<<<<< HEAD
-  EXPECT_CALL(*bcm_table_manager_mock_,
-              FillBcmFlowEntry(EqualsProto(*table_entry),
-                               ::p4::v1::Update::INSERT, _))
-=======
   EXPECT_CALL(
       *bcm_table_manager_mock_,
       FillBcmFlowEntry(EqualsProto(*table_entry), ::p4::v1::Update::INSERT, _))
->>>>>>> d387e187
       .WillOnce(DoAll(WithArgs<2>(Invoke([](BcmFlowEntry* x) {
                         x->set_bcm_table_type(
                             BcmFlowEntry::BCM_TABLE_MY_STATION);
@@ -1056,15 +1008,9 @@
   ::p4::v1::WriteRequest req;
   auto* table_entry = SetupTableEntryToInsert(&req, kNodeId);
 
-<<<<<<< HEAD
-  EXPECT_CALL(*bcm_table_manager_mock_,
-              FillBcmFlowEntry(EqualsProto(*table_entry),
-                               ::p4::v1::Update::INSERT, _))
-=======
   EXPECT_CALL(
       *bcm_table_manager_mock_,
       FillBcmFlowEntry(EqualsProto(*table_entry), ::p4::v1::Update::INSERT, _))
->>>>>>> d387e187
       .WillOnce(DoAll(WithArgs<2>(Invoke([](BcmFlowEntry* x) {
                         x->set_bcm_table_type(BcmFlowEntry::BCM_TABLE_ACL);
                       })),
@@ -1104,15 +1050,9 @@
   ::p4::v1::WriteRequest req;
   auto* table_entry = SetupTableEntryToModify(&req, kNodeId);
 
-<<<<<<< HEAD
-  EXPECT_CALL(*bcm_table_manager_mock_,
-              FillBcmFlowEntry(EqualsProto(*table_entry),
-                               ::p4::v1::Update::MODIFY, _))
-=======
   EXPECT_CALL(
       *bcm_table_manager_mock_,
       FillBcmFlowEntry(EqualsProto(*table_entry), ::p4::v1::Update::MODIFY, _))
->>>>>>> d387e187
       .WillOnce(DoAll(WithArgs<2>(Invoke([](BcmFlowEntry* x) {
                         x->set_bcm_table_type(BcmFlowEntry::BCM_TABLE_IPV4_LPM);
                       })),
@@ -1131,15 +1071,9 @@
   ::p4::v1::WriteRequest req;
   auto* table_entry = SetupTableEntryToModify(&req, kNodeId);
 
-<<<<<<< HEAD
-  EXPECT_CALL(*bcm_table_manager_mock_,
-              FillBcmFlowEntry(EqualsProto(*table_entry),
-                               ::p4::v1::Update::MODIFY, _))
-=======
   EXPECT_CALL(
       *bcm_table_manager_mock_,
       FillBcmFlowEntry(EqualsProto(*table_entry), ::p4::v1::Update::MODIFY, _))
->>>>>>> d387e187
       .WillOnce(DoAll(WithArgs<2>(Invoke([](BcmFlowEntry* x) {
                         x->set_bcm_table_type(
                             BcmFlowEntry::BCM_TABLE_IPV4_HOST);
@@ -1159,15 +1093,9 @@
   ::p4::v1::WriteRequest req;
   auto* table_entry = SetupTableEntryToModify(&req, kNodeId);
 
-<<<<<<< HEAD
-  EXPECT_CALL(*bcm_table_manager_mock_,
-              FillBcmFlowEntry(EqualsProto(*table_entry),
-                               ::p4::v1::Update::MODIFY, _))
-=======
   EXPECT_CALL(
       *bcm_table_manager_mock_,
       FillBcmFlowEntry(EqualsProto(*table_entry), ::p4::v1::Update::MODIFY, _))
->>>>>>> d387e187
       .WillOnce(DoAll(WithArgs<2>(Invoke([](BcmFlowEntry* x) {
                         x->set_bcm_table_type(BcmFlowEntry::BCM_TABLE_IPV6_LPM);
                       })),
@@ -1186,15 +1114,9 @@
   ::p4::v1::WriteRequest req;
   auto* table_entry = SetupTableEntryToModify(&req, kNodeId);
 
-<<<<<<< HEAD
-  EXPECT_CALL(*bcm_table_manager_mock_,
-              FillBcmFlowEntry(EqualsProto(*table_entry),
-                               ::p4::v1::Update::MODIFY, _))
-=======
   EXPECT_CALL(
       *bcm_table_manager_mock_,
       FillBcmFlowEntry(EqualsProto(*table_entry), ::p4::v1::Update::MODIFY, _))
->>>>>>> d387e187
       .WillOnce(DoAll(WithArgs<2>(Invoke([](BcmFlowEntry* x) {
                         x->set_bcm_table_type(
                             BcmFlowEntry::BCM_TABLE_IPV6_HOST);
@@ -1214,15 +1136,9 @@
   ::p4::v1::WriteRequest req;
   auto* table_entry = SetupTableEntryToModify(&req, kNodeId);
 
-<<<<<<< HEAD
-  EXPECT_CALL(*bcm_table_manager_mock_,
-              FillBcmFlowEntry(EqualsProto(*table_entry),
-                               ::p4::v1::Update::MODIFY, _))
-=======
   EXPECT_CALL(
       *bcm_table_manager_mock_,
       FillBcmFlowEntry(EqualsProto(*table_entry), ::p4::v1::Update::MODIFY, _))
->>>>>>> d387e187
       .WillOnce(DoAll(WithArgs<2>(Invoke([](BcmFlowEntry* x) {
                         x->set_bcm_table_type(BcmFlowEntry::BCM_TABLE_ACL);
                       })),
@@ -1262,15 +1178,9 @@
   ::p4::v1::WriteRequest req;
   auto* table_entry = SetupTableEntryToDelete(&req, kNodeId);
 
-<<<<<<< HEAD
-  EXPECT_CALL(*bcm_table_manager_mock_,
-              FillBcmFlowEntry(EqualsProto(*table_entry),
-                               ::p4::v1::Update::DELETE, _))
-=======
   EXPECT_CALL(
       *bcm_table_manager_mock_,
       FillBcmFlowEntry(EqualsProto(*table_entry), ::p4::v1::Update::DELETE, _))
->>>>>>> d387e187
       .WillOnce(DoAll(WithArgs<2>(Invoke([](BcmFlowEntry* x) {
                         x->set_bcm_table_type(BcmFlowEntry::BCM_TABLE_IPV4_LPM);
                       })),
@@ -1289,15 +1199,9 @@
   ::p4::v1::WriteRequest req;
   auto* table_entry = SetupTableEntryToDelete(&req, kNodeId);
 
-<<<<<<< HEAD
-  EXPECT_CALL(*bcm_table_manager_mock_,
-              FillBcmFlowEntry(EqualsProto(*table_entry),
-                               ::p4::v1::Update::DELETE, _))
-=======
   EXPECT_CALL(
       *bcm_table_manager_mock_,
       FillBcmFlowEntry(EqualsProto(*table_entry), ::p4::v1::Update::DELETE, _))
->>>>>>> d387e187
       .WillOnce(DoAll(WithArgs<2>(Invoke([](BcmFlowEntry* x) {
                         x->set_bcm_table_type(
                             BcmFlowEntry::BCM_TABLE_IPV4_HOST);
@@ -1317,15 +1221,9 @@
   ::p4::v1::WriteRequest req;
   auto* table_entry = SetupTableEntryToDelete(&req, kNodeId);
 
-<<<<<<< HEAD
-  EXPECT_CALL(*bcm_table_manager_mock_,
-              FillBcmFlowEntry(EqualsProto(*table_entry),
-                               ::p4::v1::Update::DELETE, _))
-=======
   EXPECT_CALL(
       *bcm_table_manager_mock_,
       FillBcmFlowEntry(EqualsProto(*table_entry), ::p4::v1::Update::DELETE, _))
->>>>>>> d387e187
       .WillOnce(DoAll(WithArgs<2>(Invoke([](BcmFlowEntry* x) {
                         x->set_bcm_table_type(BcmFlowEntry::BCM_TABLE_IPV6_LPM);
                       })),
@@ -1344,15 +1242,9 @@
   ::p4::v1::WriteRequest req;
   auto* table_entry = SetupTableEntryToDelete(&req, kNodeId);
 
-<<<<<<< HEAD
-  EXPECT_CALL(*bcm_table_manager_mock_,
-              FillBcmFlowEntry(EqualsProto(*table_entry),
-                               ::p4::v1::Update::DELETE, _))
-=======
   EXPECT_CALL(
       *bcm_table_manager_mock_,
       FillBcmFlowEntry(EqualsProto(*table_entry), ::p4::v1::Update::DELETE, _))
->>>>>>> d387e187
       .WillOnce(DoAll(WithArgs<2>(Invoke([](BcmFlowEntry* x) {
                         x->set_bcm_table_type(
                             BcmFlowEntry::BCM_TABLE_IPV6_HOST);
@@ -1373,15 +1265,9 @@
   ::p4::v1::WriteRequest req;
   auto* table_entry = SetupTableEntryToDelete(&req, kNodeId);
 
-<<<<<<< HEAD
-  EXPECT_CALL(*bcm_table_manager_mock_,
-              FillBcmFlowEntry(EqualsProto(*table_entry),
-                               ::p4::v1::Update::DELETE, _))
-=======
   EXPECT_CALL(
       *bcm_table_manager_mock_,
       FillBcmFlowEntry(EqualsProto(*table_entry), ::p4::v1::Update::DELETE, _))
->>>>>>> d387e187
       .WillOnce(DoAll(WithArgs<2>(Invoke([](BcmFlowEntry* x) {
                         x->set_bcm_table_type(
                             BcmFlowEntry::BCM_TABLE_L2_MULTICAST);
@@ -1404,15 +1290,9 @@
   ::p4::v1::WriteRequest req;
   auto* table_entry = SetupTableEntryToDelete(&req, kNodeId);
 
-<<<<<<< HEAD
-  EXPECT_CALL(*bcm_table_manager_mock_,
-              FillBcmFlowEntry(EqualsProto(*table_entry),
-                               ::p4::v1::Update::DELETE, _))
-=======
   EXPECT_CALL(
       *bcm_table_manager_mock_,
       FillBcmFlowEntry(EqualsProto(*table_entry), ::p4::v1::Update::DELETE, _))
->>>>>>> d387e187
       .WillOnce(DoAll(WithArgs<2>(Invoke([](BcmFlowEntry* x) {
                         x->set_bcm_table_type(
                             BcmFlowEntry::BCM_TABLE_MY_STATION);
@@ -1435,15 +1315,9 @@
   ::p4::v1::WriteRequest req;
   auto* table_entry = SetupTableEntryToDelete(&req, kNodeId);
 
-<<<<<<< HEAD
-  EXPECT_CALL(*bcm_table_manager_mock_,
-              FillBcmFlowEntry(EqualsProto(*table_entry),
-                               ::p4::v1::Update::DELETE, _))
-=======
   EXPECT_CALL(
       *bcm_table_manager_mock_,
       FillBcmFlowEntry(EqualsProto(*table_entry), ::p4::v1::Update::DELETE, _))
->>>>>>> d387e187
       .WillOnce(DoAll(WithArgs<2>(Invoke([](BcmFlowEntry* x) {
                         x->set_bcm_table_type(BcmFlowEntry::BCM_TABLE_ACL);
                       })),
