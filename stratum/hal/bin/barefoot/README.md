--- conflicted
+++ resolved
@@ -38,334 +38,6 @@
 **[P4Runtime p4_device_config formats](./README.pipeline.md)**
 explains the supported formats in Stratum for Barefoot Tofino based switches.
 
-<<<<<<< HEAD
-In the future we might provide pre-built Debian packages, but for now, you have
-to build them yourself as lined out in this document.
-
-## Installing the SDE
-
-Before you can build Stratum, the Barefoot SDE needs to be installed.
-
-Note: To do this, you will need to have a SELA with Intel (Barefoot) to access P4
-Studio SDE. Contact Intel for more details.
-
-```bash
-tar -xzvf bf-sde-<SDE_VERSION>.tgz
-export SDE=`pwd`/bf-sde-<SDE_VERSION>
-export SDE_INSTALL=$SDE/install
-cd $SDE/p4studio_build
-sed -i.bak '/package_dependencies/d; /thrift/d' profiles/stratum_profile.yaml  # For SDE version <= 8.9.x
-./p4studio_build.py -up profiles/stratum_profile.yaml [-kdir <path/to/linux/sources>] [--bsp-path $BSP_PATH]
-```
-
-Barefoot's P4Studio Build tool comes with a default Stratum profile
-(`stratum_profile.yaml`), which takes care of installing all the necessary
-dependencies and builds the SDE with the appropriate flags. Feel free to
-customize the profile if needed; please refer to the P4Studio Build documentation.
-If you are using the
-reference BSP provided by Barefoot, you may also use P4Studio Build to
-install the BSP (see [below](#board-support-package-bsp-or-onlpv2)).
-Also, we drop Thrift support in Stratum, the Stratum profile will
-be updated in next version. Now you need to remove the Thrift dependency if you
-are using SDE version 8.9.x.
-
-Remember to download and pass the correct Kernel sources (`-kdir`) if you
-are building modules for a specific version other than the host's.
-
-As there are some issues with building the SDE on ONL switches, it's better to
-do that on a separate server.
-
-### Supported SDE versions
-
- - 8.9.2
- - 9.0.0
- - 9.1.0
- - 9.2.0
-
-### Board support package (BSP) or ONLPv2?
-
-Stratum can be run on Tofino-based platforms in 2 different modes:
-
-**ONLPv2**
-
-If your platform comes with ONLPv2 and a JSON "port mapping" file is provided
-by the platform vendor (see this
-[example](../../config/x86-64-accton-wedge100bf-32x-r0/port_map.json) for the
-Wedge 100bf-32x), you can use Stratum in "BSP-less mode". Refer to this
-[section](#running-the-binary-in-bsp-less-mode) for more information. This is
-the recommended mode. No changes to the SDE needed.
-
-**BSP**
-
-Otherwise, you need to build & install the BSP. You will not be able to use
-the Stratum ONLP support. The exact instructions vary by the BSP vendor, here is
-how it works for the Wedge reference switch. Pass the BSP sources to the p4studio_build
-script with the `--bsp-path` flag.
-
-```bash
-tar -xzvf bf-reference-bsp-<SDE_VERSION>.tgz
-export BSP_PATH=`pwd`/bf-reference-bsp-<SDE_VERSION>
-./p4studio_build.py -up profiles/stratum_profile.yaml --bsp-path $BSP_PATH [-kdir <path/to/linux/sources>]
-```
-
-## Building Stratum
-
-The [SDE](#installing-the-sde) needs to be installed and set up for this step.
-
-```bash
-bazel build //stratum/hal/bin/barefoot:stratum_bf_deb [--define phal_with_onlp=false] [--define sde_ver=9.2.0]
-```
-
-We provide a Bazel target that builds the Stratum binary and packages all
-necessary configurations into a single Debian package(.deb file). The Debian
-package also includes systemd service definition so users can use systemd to
-start the Stratum as a system service.
-
-The resulting Debian package can be found here:
-`bazel-bin/stratum/hal/bin/barefoot/stratum_bf_deb.deb`
-
-Copy this file over to the switch and follow the [running Stratum](#running-stratum)
-instructions.
-
-### Building for a different SDE version
-
-Stratum is designed for the latest Barefoot SDE. You can specify a version by
-using the `--define sde_ver=<SDE version>` flag if you need to build Stratum
-against an older version (e.g. 8.9.2) and set up the SDE [accordingly](#installing-the-sde).
-
-### Disabling ONLPv2 support
-
-If you're using a vendor-provided BSP or running Stratum with the Tofino
-software model, ONLP needs to be disabled. The `--define phal_with_onlp=false`
-flag tells Bazel not to build with the ONLP Phal implementation.
-
-## Running Stratum
-
-Install the package built in the previous step and start Stratum:
-
-```bash
-apt-get update
-apt-get install -y --reinstall ./stratum_bf_deb.deb
-start-stratum.sh
-```
-
-You can safely ignore warnings like this:
-`N: Download is performed unsandboxed as root as file '/root/stratum_bf_deb.deb' couldn't be accessed by user '_apt'. - pkgAcquire::Run (13: Permission denied)`
-
-Stratum picks sane defaults for most platforms, but should you need to change some
-of the configs, you can do so by passing additional arguments to the start script.
-Try `--help` for a list of all available options.
-
-### Running with BSP or on Tofino model
-
-```bash
-start-stratum.sh --bf_sim
-```
-
-The `--bf_sim` flag tells Stratum not to use the Phal ONLP implementation, but
-`PhalSim`, a "fake" Phal implementation, instead. Use this flag when you are
-using a vendor-provided BSP or running Stratum with the Tofino software model.
-
-### Running the binary in BSP-less mode
-
-```bash
-start-stratum.sh --bf_switchd_cfg=/usr/share/stratum/tofino_skip_p4_no_bsp.conf
-```
-
-If ONLP support is available for your platform, you do not need to use a
-BSP. Instead the platform vendor can provide a JSON "port mapping" file (see
-this [example](platforms/x86-64-accton-wedge100bf-32x-r0.json) for the Wedge
-100bf-32x) and Stratum takes care of making the information exposed by ONLP
-available to the SDE as needed.
-
-To start Stratum in BSP-less mode, copy the JSON port mapping file for your
-platform to `/etc/stratum/<platform>/port_map.json` and run `start-stratum.sh` with
-`--bf_switchd_cfg=stratum/hal/bin/barefoot/tofino_skip_p4_no_bsp.conf`.
-
-Platforms with repeaters (such as the Wedge 100bf-65x) are not currently
-supported in BSP-less mode.
-
-We only support DAC cables at the moment, and autoneg must be forced "on" for
-every port. See [sample_config.pb.txt](sample_config.pb.txt) for an example
-(look for `autoneg: TRI_STATE_TRUE`). We are working on adding support for
-optical cables.
-
-By default FEC is turned off for every port. You can turn on FEC for a given
-port in the chassis config file by adding `fec_mode: FEC_MODE_ON` to the
-`config_params` message field for the appropriate singleton port entry. FEC will
-then be configured automatically based on the port speed: Firecode for 10G and
-40G, Reed-Solomon for all other speeds (25G, 50G, 100G and other supported port
-speeds). For example:
-```
-singleton_ports {
-  id: 132
-  port: 132
-  speed_bps: 100000000000
-  config_params {
-    admin_state: ADMIN_STATE_ENABLED
-    autoneg: TRI_STATE_TRUE
-    fec_mode: FEC_MODE_ON
-  }
-  node: 1
-  name: "132"
-  slot: 1
-}
-```
-will configure device port 132 in 100G mode with Reed-Solomon (RS) FEC.
-
-FEC can also be configured when adding a port through gNMI.
-
-### Managing Stratum with systemd
-
-Systemd provides service management and Stratum has been integrated into it.
-
-Start/stop Stratum service manually:
-```bash
-systemctl start stratum_bf.service  # stop
-```
-
-Enable/disable auto-start of Stratum on boot:
-```bash
-systemctl enable stratum_bf.service  # disable
-```
-
-View logs:
-```bash
-journalctl -u stratum_bf.service
-```
-
-## Testing gNMI
-
-See [gNMI CLI](/stratum/tools/gnmi/README.md)
-
-## Stratum BfPipelineConfig format and the BfPipelineBuilder
-
-Stratum supports a few different device configuration formats for pushing the P4
-pipeline over P4Runtime for Barefoot devices, including
-the older binary packing used by [PI](https://github.com/p4lang/PI)
-and a newer more flexible protobuf based format ([bf.proto](stratum/hal/lib/barefoot/bf.proto)).
-You can use the device config builder to generate the protobuf based format:
-
-```bash
-bazel run //stratum/hal/bin/barefoot:bf_pipeline_builder -- \
-    -p4c_conf_file=/path/to/bf-p4c/compiler/output.conf \
-    -bf_pipeline_config_binary_file=$PWD/device_config.pb.bin
-```
-
-The tool is also available as a [Docker image](https://hub.docker.com/repository/docker/stratumproject/stratum-bf-pipeline-builder):
-
-```bash
-docker run --rm -v $PWD:$PWD stratumproject/stratum-bf-pipeline-builder:latest \
-    -p4c_conf_file=./output.conf \
-    -bf_pipeline_config_binary_file=./device_config.pb.bin
-```
-
-The output goes into the `p4_device_config` field of the P4Runtime
-`ForwardingPipelineConfig` message as usual.
-
-To inspect a `BfPipelineConfig` message, the tool provides an unpacking mode,
-which recreates the original compiler output files:
-
-```bash
-bazel run //stratum/hal/bin/barefoot:bf_pipeline_builder -- \
-    -bf_pipeline_config_binary_file=$PWD/device_config.pb.bin \
-    -unpack_dir=$PWD
-```
-
-### bf-p4c Archive Format
-
-You can enable a special archive format by passing the
-`-incompatible_enable_p4_device_config_tar` flag when starting Stratum.
-
-*Note: Support for this format may disappear at any time.*
-
-The format accepts a tar archive of the bf-p4c compiler output:
-
-```bash
-mkdir -p /tmp/p4out
-bf-p4c <options...> \
-  -o /tmp/p4out -I ${P4_SRC_DIR} \
-  --p4runtime-files /tmp/p4out/p4info.txt \
-  --p4runtime-force-std-externs \
-  ${P4_SRC_DIR}/my_prog.p4
-tar -czf "pipeline.tgz" -C "/tmp/p4out" .
-```
-
-The structure of the tar archive should look something like this:
-
-```bash
-$ tar -tf pipeline.tgz
-./
-./bfrt.json
-./my_prog.conf
-./pipe/
-./pipe/context.json
-./pipe/tofino.bin
-```
-
-To use this format, enable it with the aforementioned flag when starting
-Stratum, and then use the contents of the tar archive as the `p4_device_config`
-field of the P4Runtime `ForwardingPipelineConfig` message.
-
-## Using p4runtime-shell
-
-[p4runtime-shell](https://github.com/p4lang/p4runtime-shell) is an interactive
-Python shell for P4Runtime. While it can also be used to set the P4 forwarding
-pipeline and issue P4Runtime `Write` RPCs, it especially comes in handy when you
-want to read the forwarding state of the switch.
-
-To start a shell session, you can use (requires Docker):
-```
-./p4runtime-sh-docker --grpc-addr <Stratum IP>:9559 --device-id 1 --election-id 0,1
-```
-
-Refer to the [p4runtime-shell](https://github.com/p4lang/p4runtime-shell)
-documentation for more information.
-
-## Troubleshooting
-
-### Huge pages / DMA allocation error
-
-`ERROR: bf_sys_dma_buffer_alloc for dev_id 0 failed(-1)`
-
-This error means that the Tofino driver could not allocate DMA memory from the
-huge pages pool. Ensure that at least 128 huge pages are mounted and available:
-
-```bash
-> grep HugePages_ /proc/meminfo
-HugePages_Total:     128
-HugePages_Free:      128
-HugePages_Rsvd:        0
-HugePages_Surp:        0
-```
-
-To enable them or allocate more, follow the steps from the [post install script](deb/postinst).
-
-### SDE Timeouts / DMA pool error / Multiple Stratum instances
-
-`ERROR: bf_sys_dma_pool_create failed(-1) for dev_id 0 pool BF_DMA_CPU_PKT_TRANSMIT_1_Pool`
-
-`2020-10-12 19:54:37.746013 BF_PORT ERROR - SDS: ERROR: sbus: INT : addr=17 : int_code=0000 : int_data=0000 : retval=0002ffff ***TIMEOUT***`
-
-These errors can occur if there are multiple Stratum instances running at the
-same time, which is absolutely not supported. Make sure there are no systemd or
-Docker managed instances running in the background.
-
-**If this happens, you have to reboot the device before attempting any further starts!**
-
-### ONLP / BMC errors on Wedge100BF
-
-`07-24 23:10:16.072010 [x86_64_accton_wedge100bf_32x] ERROR: bmc_send_command(cat /sys/bus/i2c/drivers/com_e_driver/4-0033/temp2_input
-) timed out`
-
-`07-25 08:30:59.834213 [x86_64_accton_wedge100bf_32x] Unable to read status from file (/sys/bus/i2c/drivers/lm75/3-0048/temp1_input)`
-
-This error occurs when ONLP can not reach the BMC CPU managing the platform.
-Either the ONL image is not correctly set up or ONLP support is simply broken on
-this particular switch model. As a workaround, [BSP mode](#Running-with-BSP-or-on-Tofino-model),
-which bypasses ONLP, is available.
-=======
 **[Testing Stratum on a Barefoot Tofino based switch](./README.test.md)**
 provides some examples of how to interact with Stratum running on a
-Barefoot Tofino based switch.
->>>>>>> 486c66a7
+Barefoot Tofino based switch.