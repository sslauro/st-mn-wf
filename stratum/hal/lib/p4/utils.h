// Copyright 2018 Google LLC
// Copyright 2018-present Open Networking Foundation
// SPDX-License-Identifier: Apache-2.0

// This file declares some utility functions for P4 objects.

#ifndef STRATUM_HAL_LIB_P4_UTILS_H_
#define STRATUM_HAL_LIB_P4_UTILS_H_

#include <string>

<<<<<<< HEAD
#include "stratum/glue/status/statusor.h"
#include "stratum/glue/integral_types.h"
=======
#include "grpcpp/grpcpp.h"
#include "stratum/glue/status/statusor.h"
>>>>>>> 651a51b2
#include "stratum/hal/lib/p4/p4_pipeline_config.pb.h"
#include "stratum/hal/lib/p4/p4_table_map.pb.h"

namespace stratum {
namespace hal {

// Decodes a P4 object ID into a human-readable form.
std::string PrintP4ObjectID(int object_id);

// Attempts to find a P4TableMapValue in p4_pipeline_config with the given
// table_map_key.  If an entry for the key is present, the entry's oneof
// descriptor is compared with descriptor_case.  The return status is a
// P4TableMapValue pointer if an entry with table_map_key exists and the
// entry matches the descriptor_case.  Otherwise, the return status is non-OK.
// The log_p4_object is a string that GetTableMapValueWithDescriptorCase
// optionally inserts into the error status message when non-empty.  For
// example, if the caller is looking for a match field's field descriptor,
// then the caller can provide the table name associated with the match
// field in log_p4_object.
::util::StatusOr<const P4TableMapValue*> GetTableMapValueWithDescriptorCase(
    const P4PipelineConfig& p4_pipeline_config,
    const std::string& table_map_key,
    P4TableMapValue::DescriptorCase descriptor_case,
    const std::string& log_p4_object);

<<<<<<< HEAD
// These two functions take an unsigned 64/32 bit integer and encode it as a
// byte stream in network order. Leading zeros are stripped off.
// TODO(max): move to stratum/lib/utils.h where ByteStreamToUint() is?
std::string Uint64ToByteStream(uint64 val);
std::string Uint32ToByteStream(uint32 val);
=======
// Helper to convert a gRPC status with error details to a string. Assumes
// ::grpc::Status includes a binary error detail which is encoding a serialized
// version of ::google::rpc::Status proto in which the details are captured
// using proto any messages.
std::string P4RuntimeGrpcStatusToString(const ::grpc::Status& status);
>>>>>>> 651a51b2

}  // namespace hal
}  // namespace stratum

#endif  // STRATUM_HAL_LIB_P4_UTILS_H_<|MERGE_RESOLUTION|>--- conflicted
+++ resolved
@@ -9,13 +9,9 @@
 
 #include <string>
 
-<<<<<<< HEAD
+#include "grpcpp/grpcpp.h"
+#include "stratum/glue/integral_types.h"
 #include "stratum/glue/status/statusor.h"
-#include "stratum/glue/integral_types.h"
-=======
-#include "grpcpp/grpcpp.h"
-#include "stratum/glue/status/statusor.h"
->>>>>>> 651a51b2
 #include "stratum/hal/lib/p4/p4_pipeline_config.pb.h"
 #include "stratum/hal/lib/p4/p4_table_map.pb.h"
 
@@ -41,19 +37,17 @@
     P4TableMapValue::DescriptorCase descriptor_case,
     const std::string& log_p4_object);
 
-<<<<<<< HEAD
 // These two functions take an unsigned 64/32 bit integer and encode it as a
 // byte stream in network order. Leading zeros are stripped off.
 // TODO(max): move to stratum/lib/utils.h where ByteStreamToUint() is?
 std::string Uint64ToByteStream(uint64 val);
 std::string Uint32ToByteStream(uint32 val);
-=======
+
 // Helper to convert a gRPC status with error details to a string. Assumes
 // ::grpc::Status includes a binary error detail which is encoding a serialized
 // version of ::google::rpc::Status proto in which the details are captured
 // using proto any messages.
 std::string P4RuntimeGrpcStatusToString(const ::grpc::Status& status);
->>>>>>> 651a51b2
 
 }  // namespace hal
 }  // namespace stratum
