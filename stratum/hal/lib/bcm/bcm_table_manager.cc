--- conflicted
+++ resolved
@@ -26,11 +26,8 @@
 #include "stratum/lib/macros.h"
 #include "stratum/lib/utils.h"
 #include "stratum/glue/integral_types.h"
-<<<<<<< HEAD
-=======
 #include "absl/container/flat_hash_map.h"
 #include "absl/container/flat_hash_set.h"
->>>>>>> d387e187
 #include "absl/memory/memory.h"
 #include "absl/strings/str_cat.h"
 #include "stratum/glue/gtl/map_util.h"
@@ -42,26 +39,16 @@
 
 namespace {
 
-<<<<<<< HEAD
-const stratum::gtl::enum_set<P4MeterColor>& AllColors() {
-  static auto* all_colors = new stratum::gtl::enum_set<P4MeterColor>(
-=======
 const absl::flat_hash_set<P4MeterColor>& AllColors() {
   static auto* all_colors = new absl::flat_hash_set<P4MeterColor>(
->>>>>>> d387e187
       {P4_METER_GREEN, P4_METER_YELLOW, P4_METER_RED});
   return *all_colors;
 }
 
 template <class MessageType>
 inline void EraseReferencesFromRepeatedField(
-<<<<<<< HEAD
-    const stratum::gtl::flat_hash_set<const google::protobuf::Message*> references,
-    google::protobuf::RepeatedPtrField<MessageType>* repeated_field) {
-=======
-    const absl::flat_hash_set<const ::google::google::protobuf::Message*> references,
-    ::google::google::protobuf::RepeatedPtrField<MessageType>* repeated_field) {
->>>>>>> d387e187
+    const absl::flat_hash_set<const ::google::protobuf::Message*> references,
+    ::google::protobuf::RepeatedPtrField<MessageType>* repeated_field) {
   repeated_field->erase(
       std::remove_if(repeated_field->begin(), repeated_field->end(),
                      [&references](const MessageType& field) {
@@ -146,14 +133,9 @@
 // (CommonFlowEntry field type --> BCM field type).
 BcmField::Type GetBcmFieldType(P4FieldType p4_field_type) {
   static const auto* conversion_map =
-<<<<<<< HEAD
-      new stratum::gtl::flat_hash_map<P4FieldType, BcmField::Type,
-                             EnumHash<P4FieldType>>({
-=======
       new absl::flat_hash_map<P4FieldType, BcmField::Type,
                               EnumHash<P4FieldType>>({
           // Unknown and Annotated are always unknown types.
->>>>>>> d387e187
           {P4_FIELD_TYPE_UNKNOWN, BcmField::UNKNOWN},
           {P4_FIELD_TYPE_ANNOTATED, BcmField::UNKNOWN},
           // Begin known/handled types here.
@@ -248,11 +230,7 @@
 // (CommonFlowEntry color --> BCM color).
 bool P4ColorToBcm(P4MeterColor p4_color, BcmAction::Param::Color* bcm_color) {
   static const auto* color_map =
-<<<<<<< HEAD
-      new stratum::gtl::flat_hash_map<P4MeterColor, BcmAction::Param::Color>{
-=======
       new absl::flat_hash_map<P4MeterColor, BcmAction::Param::Color>{
->>>>>>> d387e187
           {P4_METER_GREEN, BcmAction::Param::GREEN},
           {P4_METER_YELLOW, BcmAction::Param::YELLOW},
           {P4_METER_RED, BcmAction::Param::RED},
@@ -1037,11 +1015,7 @@
 
 ::util::Status BcmTableManager::AddActionProfileMember(
     const ::p4::v1::ActionProfileMember& action_profile_member,
-<<<<<<< HEAD
-    BcmNonMultipathNexthop::Type type, int egress_intf_id) {
-=======
     BcmNonMultipathNexthop::Type type, int egress_intf_id, int bcm_port) {
->>>>>>> d387e187
   // Sanity checking.
   if (!action_profile_member.member_id() ||
       !action_profile_member.action_profile_id()) {
@@ -1079,13 +1053,8 @@
            << "Cannot add already existing member_id: " << member_id << ".";
   }
 
-<<<<<<< HEAD
-  // Save a copy of ::p4::v1::ActionProfileMember.
-  if (!gtl::InsertIfNotPresent(&members_, action_profile_member)) {
-=======
   // Save a copy of P4 ActionProfileMember.
   if (!gtl::InsertIfNotPresent(&members_, {member_id, action_profile_member})) {
->>>>>>> d387e187
     return MAKE_ERROR(ERR_INVALID_PARAM)
            << "Inconsistent state. Member with ID " << member_id << " already "
            << "exists in members_.";
@@ -1095,12 +1064,8 @@
 }
 
 ::util::Status BcmTableManager::AddActionProfileGroup(
-<<<<<<< HEAD
-    const ::p4::v1::ActionProfileGroup& action_profile_group, int egress_intf_id) {
-=======
     const ::p4::v1::ActionProfileGroup& action_profile_group,
     int egress_intf_id) {
->>>>>>> d387e187
   // Sanity checking.
   if (!action_profile_group.group_id() ||
       !action_profile_group.action_profile_id()) {
@@ -1154,13 +1119,8 @@
            << "Cannot add already existing group_id: " << group_id << ".";
   }
 
-<<<<<<< HEAD
-  // Save a copy of ::p4::v1::ActionProfileGroup.
-  if (!gtl::InsertIfNotPresent(&groups_, action_profile_group)) {
-=======
   // Save a copy of P4 ActionProfileGroup.
   if (!gtl::InsertIfNotPresent(&groups_, {group_id, action_profile_group})) {
->>>>>>> d387e187
     return MAKE_ERROR(ERR_INVALID_PARAM)
            << "Inconsistent state. Group with ID " << group_id << " already "
            << "exists in groups_.";
@@ -1171,11 +1131,7 @@
 
 ::util::Status BcmTableManager::UpdateActionProfileMember(
     const ::p4::v1::ActionProfileMember& action_profile_member,
-<<<<<<< HEAD
-    BcmNonMultipathNexthop::Type type) {
-=======
     BcmNonMultipathNexthop::Type type, int bcm_port) {
->>>>>>> d387e187
   uint32 member_id = action_profile_member.member_id();
 
   // Member must exist when calling this function. Find the corresponding
@@ -1186,15 +1142,9 @@
   member_nexthop_info->type = type;
   member_nexthop_info->bcm_port = bcm_port;
 
-<<<<<<< HEAD
-  // Update the copy of ::p4::v1::ActionProfileMember matching the input (remove the
-  // old match and add the new one instead).
-  CHECK_RETURN_IF_FALSE(members_.erase(action_profile_member) == 1)
-=======
   // Update the copy of P4 ActionProfileMember matching the input
   // (remove the old match and add the new one instead).
   CHECK_RETURN_IF_FALSE(members_.erase(member_id) == 1)
->>>>>>> d387e187
       << "Inconsistent state. Old member with ID " << member_id << " did not "
       << "exist in members_.";
   members_.insert({member_id, action_profile_member});
@@ -1271,15 +1221,9 @@
     }
   }
 
-<<<<<<< HEAD
-  // Update the copy of ::p4::v1::ActionProfileGroup matching the input (remove the
-  // old match and add the new one instead).
-  CHECK_RETURN_IF_FALSE(groups_.erase(action_profile_group) == 1)
-=======
   // Update the copy of P4 ActionProfileGroup matching the input
   // (remove the old match and add the new one instead).
   CHECK_RETURN_IF_FALSE(groups_.erase(group_id) == 1)
->>>>>>> d387e187
       << "Inconsistent state. Old group with ID " << group_id << " did not "
       << "exist in groups_.";
   groups_.insert({group_id, action_profile_group});
@@ -1300,13 +1244,8 @@
   delete member_nexthop_info;
   member_id_to_nexthop_info_.erase(member_id);
 
-<<<<<<< HEAD
-  // Delete the copy of ::p4::v1::ActionProfileMember matching the input.
-  CHECK_RETURN_IF_FALSE(members_.erase(action_profile_member) == 1)
-=======
   // Delete the copy of P4 ActionProfileMember matching the input.
   CHECK_RETURN_IF_FALSE(members_.erase(member_id) == 1)
->>>>>>> d387e187
       << "Inconsistent state. Old member with ID " << member_id << " did not "
       << "exist in members_.";
 
@@ -1345,13 +1284,8 @@
   delete group_nexthop_info;
   group_id_to_nexthop_info_.erase(group_id);
 
-<<<<<<< HEAD
-  // Delete the copy of ::p4::v1::ActionProfileGroup matching the input.
-  CHECK_RETURN_IF_FALSE(groups_.erase(action_profile_group) == 1)
-=======
   // Delete the copy of P4 ActionProfileGroup matching the input.
   CHECK_RETURN_IF_FALSE(groups_.erase(group_id) == 1)
->>>>>>> d387e187
       << "Inconsistent state. Old group with ID " << group_id << " did not "
       << "exist in groups_.";
 
@@ -1477,11 +1411,7 @@
   const BcmFlowTable* table;
   ASSIGN_OR_RETURN(table, GetConstantFlowTable(table_id),
                    _ << "Could not find table " << table_id << " to delete.");
-<<<<<<< HEAD
-  std::vector<p4::v1::TableEntry> entries;
-=======
   std::vector<::p4::v1::TableEntry> entries;
->>>>>>> d387e187
   for (const auto& entry : *table) {
     entries.emplace_back(entry);
   }
@@ -1564,11 +1494,7 @@
   return ::util::OkStatus();
 }
 
-<<<<<<< HEAD
-util::StatusOr<p4::v1::TableEntry> BcmTableManager::LookupTableEntry(
-=======
 ::util::StatusOr<::p4::v1::TableEntry> BcmTableManager::LookupTableEntry(
->>>>>>> d387e187
     const ::p4::v1::TableEntry& entry) const {
   ASSIGN_OR_RETURN(const BcmFlowTable* table,
                    GetConstantFlowTable(entry.table_id()),
@@ -1843,11 +1769,7 @@
                                             "both be present as actions.";
   }
   // Grab the set of colors for the copy action.
-<<<<<<< HEAD
-  stratum::gtl::enum_set<P4MeterColor> copy_colors;
-=======
   absl::flat_hash_set<P4MeterColor> copy_colors;
->>>>>>> d387e187
   if (clone_action) {
     for (int color : clone_action->meter_colors()) {
       copy_colors.insert(static_cast<P4MeterColor>(color));
@@ -1861,11 +1783,7 @@
     copy_colors = AllColors();
   }
   // Grab the set of colors for the drop action.
-<<<<<<< HEAD
-  stratum::gtl::enum_set<P4MeterColor> drop_colors;
-=======
   absl::flat_hash_set<P4MeterColor> drop_colors;
->>>>>>> d387e187
   if (drop_action) {
     for (int color : drop_action->meter_colors()) {
       drop_colors.insert(static_cast<P4MeterColor>(color));
@@ -1942,11 +1860,7 @@
   }
 
   // Remove the used actions.
-<<<<<<< HEAD
-  stratum::gtl::flat_hash_set<const google::protobuf::Message*> messages = {
-=======
   absl::flat_hash_set<const ::google::google::protobuf::Message*> messages = {
->>>>>>> d387e187
       cpu_queue_action, egress_to_cpu_action, clone_action, drop_action,
       clone_port_action};
   messages.erase(nullptr);
@@ -2031,11 +1945,7 @@
   bcm_actions->push_back(bcm_egress_port_action);
 
   // Remove the used actions.
-<<<<<<< HEAD
-  stratum::gtl::flat_hash_set<const google::protobuf::Message*> messages = {
-=======
   absl::flat_hash_set<const ::google::google::protobuf::Message*> messages = {
->>>>>>> d387e187
       eth_source_action, eth_dest_action, egress_port_action};
   EraseReferencesFromRepeatedField(messages,
                                    action_function->mutable_modify_fields());
