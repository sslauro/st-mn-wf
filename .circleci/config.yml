--- conflicted
+++ resolved
@@ -366,16 +366,9 @@
       - publish-docker-stratum-bcm-opennsa:
           requires:
             - publish-docker-build
-<<<<<<< HEAD
-      - publish-docker-bf-pipeline-builder
-      # TODO(max): enable check before merging to master
-          # requires:
-          #   - publish-docker-build
-=======
       - publish-docker-bf-pipeline-builder:
           requires:
             - publish-docker-build
       - publish-docker-stratum-replay:
           requires:
-            - publish-docker-build
->>>>>>> 651a51b2
+            - publish-docker-build