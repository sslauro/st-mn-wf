// Copyright 2019-present Barefoot Networks, Inc.
// SPDX-License-Identifier: Apache-2.0

#include "stratum/hal/lib/barefoot/bf_chassis_manager.h"

#include "absl/time/clock.h"
#include "absl/time/time.h"
#include "gmock/gmock.h"
#include "gtest/gtest.h"
#include "stratum/glue/integral_types.h"
#include "stratum/glue/status/status.h"
#include "stratum/glue/status/status_test_util.h"
#include "stratum/glue/status/statusor.h"
#include "stratum/hal/lib/barefoot/bf_sde_mock.h"
#include "stratum/hal/lib/common/common.pb.h"
#include "stratum/hal/lib/common/phal_mock.h"
#include "stratum/lib/constants.h"
#include "stratum/lib/test_utils/matchers.h"

using ::stratum::test_utils::EqualsProto;
using ::testing::_;
using ::testing::AtMost;
using ::testing::DoAll;
using ::testing::HasSubstr;
using ::testing::Invoke;
using ::testing::Matcher;
using ::testing::Mock;
using ::testing::Return;
using ::testing::SetArgPointee;
using ::testing::WithArg;

namespace stratum {
namespace hal {
namespace barefoot {

namespace {

using TransceiverEvent = PhalInterface::TransceiverEvent;

constexpr uint64 kNodeId = 7654321ULL;
// For Tofino, unit is the 0-based index of the node in the ChassisConfig.
constexpr int kUnit = 0;
constexpr int kSlot = 1;
constexpr int kPort = 1;
constexpr uint32 kPortId = 12345;
constexpr uint32 kSdkPortOffset = 900000;
constexpr uint64 kDefaultSpeedBps = kHundredGigBps;
constexpr FecMode kDefaultFecMode = FEC_MODE_UNKNOWN;
constexpr TriState kDefaultAutoneg = TRI_STATE_UNKNOWN;
constexpr LoopbackState kDefaultLoopbackMode = LOOPBACK_STATE_UNKNOWN;

// A helper class to build a single-node ChassisConfig message.
class ChassisConfigBuilder {
 public:
  explicit ChassisConfigBuilder(uint64 node_id = kNodeId) : node_id(node_id) {
    config_.set_description("Test config for BFChassisManager");
    auto* chassis = config_.mutable_chassis();
    chassis->set_platform(PLT_GENERIC_BAREFOOT_TOFINO);
    chassis->set_name("Tofino");

    auto* node = config_.add_nodes();
    node->set_id(node_id);
    node->set_slot(kSlot);
  }

  SingletonPort* AddPort(uint32 port_id, int32 port, AdminState admin_state,
                         uint64 speed_bps = kDefaultSpeedBps,
                         FecMode fec_mode = kDefaultFecMode,
                         TriState autoneg = kDefaultAutoneg,
                         LoopbackState loopback_mode = kDefaultLoopbackMode) {
    auto* sport = config_.add_singleton_ports();
    sport->set_id(port_id);
    sport->set_node(node_id);
    sport->set_port(port);
    sport->set_slot(kSlot);
    sport->set_channel(0);
    sport->set_speed_bps(speed_bps);
    sport->mutable_config_params()->set_admin_state(admin_state);
    sport->mutable_config_params()->set_fec_mode(fec_mode);
    sport->mutable_config_params()->set_autoneg(autoneg);
    sport->mutable_config_params()->set_loopback_mode(loopback_mode);
    return sport;
  }

  SingletonPort* GetPort(uint32 port_id) {
    for (auto& sport : *config_.mutable_singleton_ports()) {
      if (sport.id() == port_id) return &sport;
    }
    return nullptr;
  }

  void RemoveLastPort() { config_.mutable_singleton_ports()->RemoveLast(); }

  const ChassisConfig& Get() const { return config_; }

 private:
  uint64 node_id;
  ChassisConfig config_;
};

}  // namespace

class BFChassisManagerTest : public ::testing::Test {
 protected:
  BFChassisManagerTest() {}

  void SetUp() override {
    phal_mock_ = absl::make_unique<PhalMock>();
<<<<<<< HEAD
    bf_pal_mock_ = absl::make_unique<BFPalMock>();
    // TODO(max): create parametrized test suite over mode.
    bf_chassis_manager_ = BFChassisManager::CreateInstance(
        OPERATION_MODE_STANDALONE, phal_mock_.get(), bf_pal_mock_.get());
    ON_CALL(*bf_pal_mock_, PortIsValid(_, _))
=======
    bf_sde_mock_ = absl::make_unique<BfSdeMock>();
    bf_chassis_manager_ =
        BFChassisManager::CreateInstance(phal_mock_.get(), bf_sde_mock_.get());
    ON_CALL(*bf_sde_mock_, IsValidPort(_, _))
>>>>>>> 6c5632a6
        .WillByDefault(
            WithArg<1>(Invoke([](uint32 id) { return id > kSdkPortOffset; })));
  }

  void RegisterSdkPortId(uint32 port_id, int slot, int port, int channel,
                         int device) {
    PortKey port_key(slot, port, channel);
    EXPECT_CALL(*bf_sde_mock_, GetPortIdFromPortKey(device, port_key))
        .WillRepeatedly(Return(port_id + kSdkPortOffset));
  }

  void RegisterSdkPortId(const SingletonPort* singleton_port) {
    RegisterSdkPortId(singleton_port->id(), singleton_port->slot(),
                      singleton_port->port(), singleton_port->channel(),
                      kUnit);  // TODO(bocon): look up unit from node
  }

  ::util::Status CheckCleanInternalState() {
    CHECK_RETURN_IF_FALSE(bf_chassis_manager_->unit_to_node_id_.empty());
    CHECK_RETURN_IF_FALSE(bf_chassis_manager_->node_id_to_unit_.empty());
    CHECK_RETURN_IF_FALSE(
        bf_chassis_manager_->node_id_to_port_id_to_port_state_.empty());
    CHECK_RETURN_IF_FALSE(
        bf_chassis_manager_->node_id_to_port_id_to_port_config_.empty());
    CHECK_RETURN_IF_FALSE(
        bf_chassis_manager_->node_id_to_port_id_to_singleton_port_key_.empty());
    CHECK_RETURN_IF_FALSE(
        bf_chassis_manager_->node_id_to_port_id_to_sdk_port_id_.empty());
    CHECK_RETURN_IF_FALSE(
        bf_chassis_manager_->node_id_to_sdk_port_id_to_port_id_.empty());
    CHECK_RETURN_IF_FALSE(
        bf_chassis_manager_->xcvr_port_key_to_xcvr_state_.empty());
    CHECK_RETURN_IF_FALSE(bf_chassis_manager_->port_status_event_channel_ ==
                          nullptr);
    CHECK_RETURN_IF_FALSE(bf_chassis_manager_->xcvr_event_channel_ == nullptr);
    CHECK_RETURN_IF_FALSE(bf_chassis_manager_->xcvr_event_reader_ == nullptr);
    return ::util::OkStatus();
  }

  bool Initialized() { return bf_chassis_manager_->initialized_; }

  ::util::Status PushChassisConfig(const ChassisConfig& config) {
    absl::WriterMutexLock l(&chassis_lock);
    return bf_chassis_manager_->PushChassisConfig(config);
  }

  ::util::Status PushChassisConfig(const ChassisConfigBuilder& builder) {
    absl::WriterMutexLock l(&chassis_lock);
    return bf_chassis_manager_->PushChassisConfig(builder.Get());
  }

  ::util::Status PushBaseChassisConfig(ChassisConfigBuilder* builder) {
    CHECK_RETURN_IF_FALSE(!Initialized())
        << "Can only call PushBaseChassisConfig() for first ChassisConfig!";
    RegisterSdkPortId(builder->AddPort(kPortId, kPort, ADMIN_STATE_ENABLED));

    // RegisterPortStatusEventWriter called because this is the first call
    // to PushChassisConfig
    EXPECT_CALL(*bf_sde_mock_, RegisterPortStatusEventWriter(_));
    EXPECT_CALL(*bf_sde_mock_, AddPort(kUnit, kPortId + kSdkPortOffset,
                                       kDefaultSpeedBps, kDefaultFecMode));
    EXPECT_CALL(*bf_sde_mock_, EnablePort(kUnit, kPortId + kSdkPortOffset));

    EXPECT_CALL(*phal_mock_,
                RegisterTransceiverEventWriter(
                    _, PhalInterface::kTransceiverEventWriterPriorityHigh))
        .WillOnce(Return(kTestTransceiverWriterId));
    EXPECT_CALL(*phal_mock_,
                UnregisterTransceiverEventWriter(kTestTransceiverWriterId))
        .WillOnce(Return(::util::OkStatus()));

    RETURN_IF_ERROR(PushChassisConfig(builder->Get()));
    auto unit = GetUnitFromNodeId(kNodeId);
    CHECK_RETURN_IF_FALSE(unit.ok());
    CHECK_RETURN_IF_FALSE(unit.ValueOrDie() == kUnit) << "Invalid unit number!";
    CHECK_RETURN_IF_FALSE(Initialized())
        << "Class is not initialized after push!";
    return ::util::OkStatus();
  }

  ::util::Status ReplayPortsConfig(uint64 node_id) {
    absl::WriterMutexLock l(&chassis_lock);
    return bf_chassis_manager_->ReplayPortsConfig(node_id);
  }

  ::util::Status PushBaseChassisConfig() {
    ChassisConfigBuilder builder;
    return PushBaseChassisConfig(&builder);
  }

  ::util::StatusOr<int> GetUnitFromNodeId(uint64 node_id) const {
    absl::ReaderMutexLock l(&chassis_lock);
    return bf_chassis_manager_->GetUnitFromNodeId(node_id);
  }

  ::util::Status Shutdown() { return bf_chassis_manager_->Shutdown(); }

  ::util::Status ShutdownAndTestCleanState() {
    EXPECT_CALL(*bf_sde_mock_, UnregisterPortStatusEventWriter())
        .WillOnce(Return(::util::OkStatus()));
    RETURN_IF_ERROR(Shutdown());
    RETURN_IF_ERROR(CheckCleanInternalState());
    return ::util::OkStatus();
  }

  std::unique_ptr<ChannelWriter<TransceiverEvent>> GetTransceiverEventWriter() {
    absl::WriterMutexLock l(&chassis_lock);
    CHECK(bf_chassis_manager_->xcvr_event_channel_ != nullptr)
        << "xcvr channel is null!";
    return ChannelWriter<PhalInterface::TransceiverEvent>::Create(
        bf_chassis_manager_->xcvr_event_channel_);
  }

  std::unique_ptr<PhalMock> phal_mock_;
  std::unique_ptr<BfSdeMock> bf_sde_mock_;
  std::unique_ptr<BFChassisManager> bf_chassis_manager_;

  static constexpr int kTestTransceiverWriterId = 20;
};

TEST_F(BFChassisManagerTest, PreFirstConfigPushState) {
  ASSERT_OK(CheckCleanInternalState());
  EXPECT_FALSE(Initialized());
  // TODO(antonin): add more checks (to verify that method calls fail as
  // expected)
}

TEST_F(BFChassisManagerTest, FirstConfigPush) {
  ASSERT_OK(PushBaseChassisConfig());
  ASSERT_OK(ShutdownAndTestCleanState());
}

TEST_F(BFChassisManagerTest, RemovePort) {
  ChassisConfigBuilder builder;
  ASSERT_OK(PushBaseChassisConfig(&builder));

  builder.RemoveLastPort();
  EXPECT_CALL(*bf_sde_mock_, DeletePort(kUnit, kPortId + kSdkPortOffset));
  ASSERT_OK(PushChassisConfig(builder));

  ASSERT_OK(ShutdownAndTestCleanState());
}

TEST_F(BFChassisManagerTest, AddPortFec) {
  ChassisConfigBuilder builder;
  ASSERT_OK(PushBaseChassisConfig(&builder));

  const uint32 portId = kPortId + 1;
  const int port = kPort + 1;

  RegisterSdkPortId(builder.AddPort(portId, port, ADMIN_STATE_ENABLED,
                                    kHundredGigBps, FEC_MODE_ON));
  EXPECT_CALL(*bf_sde_mock_, AddPort(kUnit, portId + kSdkPortOffset,
                                     kHundredGigBps, FEC_MODE_ON));
  EXPECT_CALL(*bf_sde_mock_, EnablePort(kUnit, portId + kSdkPortOffset));
  ASSERT_OK(PushChassisConfig(builder));

  ASSERT_OK(ShutdownAndTestCleanState());
}

TEST_F(BFChassisManagerTest, SetPortLoopback) {
  ChassisConfigBuilder builder;
  ASSERT_OK(PushBaseChassisConfig(&builder));

  SingletonPort* sport = builder.GetPort(kPortId);
  sport->mutable_config_params()->set_loopback_mode(LOOPBACK_STATE_MAC);

  EXPECT_CALL(
      *bf_sde_mock_,
      SetPortLoopbackMode(kUnit, kPortId + kSdkPortOffset, LOOPBACK_STATE_MAC));
  EXPECT_CALL(*bf_sde_mock_, EnablePort(kUnit, kPortId + kSdkPortOffset));

  ASSERT_OK(PushChassisConfig(builder));
  ASSERT_OK(ShutdownAndTestCleanState());
}

TEST_F(BFChassisManagerTest, ReplayPorts) {
  ASSERT_OK(PushBaseChassisConfig());

  const uint32 sdkPortId = kPortId + kSdkPortOffset;
  EXPECT_CALL(*bf_sde_mock_,
              AddPort(kUnit, sdkPortId, kDefaultSpeedBps, kDefaultFecMode));
  EXPECT_CALL(*bf_sde_mock_, EnablePort(kUnit, sdkPortId));

  // For now, when replaying the port configuration, we set the mtu and autoneg
  // even if the values where already the defaults. This seems like a good idea
  // to ensure configuration consistency.
  EXPECT_CALL(*bf_sde_mock_, SetPortMtu(kUnit, sdkPortId, 0)).Times(AtMost(1));
  EXPECT_CALL(*bf_sde_mock_,
              SetPortAutonegPolicy(kUnit, sdkPortId, TRI_STATE_UNKNOWN))
      .Times(AtMost(1));

  EXPECT_OK(ReplayPortsConfig(kNodeId));

  ASSERT_OK(ShutdownAndTestCleanState());
}

TEST_F(BFChassisManagerTest, TransceiverEvent) {
  ASSERT_OK(PushBaseChassisConfig());
  auto xcvr_event_writer = GetTransceiverEventWriter();

  EXPECT_CALL(*phal_mock_, GetFrontPanelPortInfo(kSlot, kPort, _));

  EXPECT_OK(
      xcvr_event_writer->Write(TransceiverEvent{kSlot, kPort, HW_STATE_PRESENT},
                               absl::InfiniteDuration()));
  // Make sure the event reader reads the event and make expected calls to
  // phal mock interface.
  absl::SleepFor(absl::Milliseconds(1000));

  ASSERT_OK(ShutdownAndTestCleanState());
}

template <typename T>
T GetPortData(BFChassisManager* bf_chassis_manager_, uint64 node_id,
              int port_id,
              DataRequest::Request::Port* (
                  DataRequest::Request::*get_mutable_message_func)(),
              const T& (DataResponse::*data_response_get_message_func)() const,
              bool (DataResponse::*data_response_has_message_func)() const) {
  DataRequest::Request req;
  (req.*get_mutable_message_func)()->set_node_id(node_id);
  (req.*get_mutable_message_func)()->set_port_id(port_id);
  auto resp = bf_chassis_manager_->GetPortData(req);
  EXPECT_OK(resp);

  DataResponse data_resp = resp.ValueOrDie();
  EXPECT_TRUE((data_resp.*data_response_has_message_func)());
  return (data_resp.*data_response_get_message_func)();
}

template <typename T, typename U>
void GetPortDataTest(BFChassisManager* bf_chassis_manager_, uint64 node_id,
                     int port_id,
                     DataRequest::Request::Port* (
                         DataRequest::Request::*get_mutable_message_func)(),
                     const T& (DataResponse::*data_response_get_message_func)()
                         const,
                     bool (DataResponse::*data_response_has_message_func)()
                         const,
                     U (T::*get_inner_message_func)() const, U expected_value) {
  const T& val = GetPortData(
      bf_chassis_manager_, node_id, port_id, get_mutable_message_func,
      data_response_get_message_func, data_response_has_message_func);
  EXPECT_EQ((val.*get_inner_message_func)(), expected_value);
}

template <typename T>
void GetPortDataTest(BFChassisManager* bf_chassis_manager_, uint64 node_id,
                     int port_id,
                     DataRequest::Request::Port* (
                         DataRequest::Request::*get_mutable_message_func)(),
                     const T& (DataResponse::*data_response_get_message_func)()
                         const,
                     bool (DataResponse::*data_response_has_message_func)()
                         const,
                     T expected_msg) {
  T val = GetPortData(bf_chassis_manager_, node_id, port_id,
                      get_mutable_message_func, data_response_get_message_func,
                      data_response_has_message_func);
  EXPECT_THAT(val, EqualsProto(expected_msg));
}

TEST_F(BFChassisManagerTest, GetPortData) {
  ChassisConfigBuilder builder;
  ASSERT_OK(PushBaseChassisConfig(&builder));

  const uint32 portId = kPortId + 1;
  const uint32 sdkPortId = portId + kSdkPortOffset;
  const int port = kPort + 1;

  RegisterSdkPortId(builder.AddPort(portId, port, ADMIN_STATE_ENABLED,
                                    kHundredGigBps, FEC_MODE_ON, TRI_STATE_TRUE,
                                    LOOPBACK_STATE_MAC));
  EXPECT_CALL(*bf_sde_mock_,
              AddPort(kUnit, sdkPortId, kHundredGigBps, FEC_MODE_ON));
  EXPECT_CALL(*bf_sde_mock_,
              SetPortLoopbackMode(kUnit, sdkPortId, LOOPBACK_STATE_MAC));
  EXPECT_CALL(*bf_sde_mock_, EnablePort(kUnit, sdkPortId));
  EXPECT_CALL(*bf_sde_mock_, GetPortState(kUnit, sdkPortId))
      .WillRepeatedly(Return(PORT_STATE_UP));

  PortCounters counters;
  counters.set_in_octets(1);
  counters.set_out_octets(2);
  counters.set_in_unicast_pkts(3);
  counters.set_out_unicast_pkts(4);
  counters.set_in_broadcast_pkts(5);
  counters.set_out_broadcast_pkts(6);
  counters.set_in_multicast_pkts(7);
  counters.set_out_multicast_pkts(8);
  counters.set_in_discards(9);
  counters.set_out_discards(10);
  counters.set_in_unknown_protos(11);
  counters.set_in_errors(12);
  counters.set_out_errors(13);
  counters.set_in_fcs_errors(14);

  EXPECT_CALL(*bf_sde_mock_, GetPortCounters(kUnit, sdkPortId, _))
      .WillOnce(DoAll(SetArgPointee<2>(counters), Return(::util::OkStatus())));

  FrontPanelPortInfo front_panel_port_info;
  front_panel_port_info.set_physical_port_type(PHYSICAL_PORT_TYPE_QSFP_CAGE);
  front_panel_port_info.set_media_type(MEDIA_TYPE_QSFP_COPPER);
  front_panel_port_info.set_vendor_name("dummy");
  front_panel_port_info.set_part_number("000");
  front_panel_port_info.set_serial_number("000");
  front_panel_port_info.set_hw_state(HW_STATE_PRESENT);
  EXPECT_CALL(*phal_mock_, GetFrontPanelPortInfo(_, _, _))
      .WillOnce(DoAll(SetArgPointee<2>(front_panel_port_info),
                      Return(::util::OkStatus())));

  ON_CALL(*bf_sde_mock_, SetPortAutonegPolicy(_, _, _))
      .WillByDefault(Return(::util::OkStatus()));
  ON_CALL(*bf_sde_mock_, IsValidPort(_, _))
      .WillByDefault(
          WithArg<1>(Invoke([](uint32 id) { return id > kSdkPortOffset; })));
  ASSERT_OK(PushChassisConfig(builder));

  // Operation status
  GetPortDataTest(bf_chassis_manager_.get(), kNodeId, portId,
                  &DataRequest::Request::mutable_oper_status,
                  &DataResponse::oper_status, &DataResponse::has_oper_status,
                  &OperStatus::state, PORT_STATE_UP);

  // Admin status
  GetPortDataTest(bf_chassis_manager_.get(), kNodeId, portId,
                  &DataRequest::Request::mutable_admin_status,
                  &DataResponse::admin_status, &DataResponse::has_admin_status,
                  &AdminStatus::state, ADMIN_STATE_ENABLED);

  // Port speed
  GetPortDataTest(bf_chassis_manager_.get(), kNodeId, portId,
                  &DataRequest::Request::mutable_port_speed,
                  &DataResponse::port_speed, &DataResponse::has_port_speed,
                  &PortSpeed::speed_bps, kHundredGigBps);

  // Negotiated port speed
  GetPortDataTest(bf_chassis_manager_.get(), kNodeId, portId,
                  &DataRequest::Request::mutable_negotiated_port_speed,
                  &DataResponse::negotiated_port_speed,
                  &DataResponse::has_negotiated_port_speed,
                  &PortSpeed::speed_bps, kHundredGigBps);

  // Port counters
  GetPortDataTest(bf_chassis_manager_.get(), kNodeId, portId,
                  &DataRequest::Request::mutable_port_counters,
                  &DataResponse::port_counters,
                  &DataResponse::has_port_counters, counters);

  // Autoneg status
  GetPortDataTest(bf_chassis_manager_.get(), kNodeId, portId,
                  &DataRequest::Request::mutable_autoneg_status,
                  &DataResponse::autoneg_status,
                  &DataResponse::has_autoneg_status,
                  &AutonegotiationStatus::state, TRI_STATE_TRUE);

  // Front panel info
  GetPortDataTest(bf_chassis_manager_.get(), kNodeId, portId,
                  &DataRequest::Request::mutable_front_panel_port_info,
                  &DataResponse::front_panel_port_info,
                  &DataResponse::has_front_panel_port_info,
                  front_panel_port_info);

  // FEC status
  GetPortDataTest(bf_chassis_manager_.get(), kNodeId, portId,
                  &DataRequest::Request::mutable_fec_status,
                  &DataResponse::fec_status, &DataResponse::has_fec_status,
                  &FecStatus::mode, FEC_MODE_ON);

  // Loopback mode
  GetPortDataTest(bf_chassis_manager_.get(), kNodeId, portId,
                  &DataRequest::Request::mutable_loopback_status,
                  &DataResponse::loopback_status,
                  &DataResponse::has_loopback_status, &LoopbackStatus::state,
                  LOOPBACK_STATE_MAC);

  // SDK port number
  GetPortDataTest(bf_chassis_manager_.get(), kNodeId, portId,
                  &DataRequest::Request::mutable_sdn_port_id,
                  &DataResponse::sdn_port_id, &DataResponse::has_sdn_port_id,
                  &SdnPortId::port_id, sdkPortId);

  // Unsupprorted
  DataRequest::Request req;
  req.mutable_lacp_router_mac()->set_node_id(kNodeId);
  req.mutable_lacp_router_mac()->set_port_id(portId);
  auto status = bf_chassis_manager_->GetPortData(req);
  EXPECT_FALSE(status.ok());
  EXPECT_EQ(status.status().error_code(), ERR_INTERNAL);
  EXPECT_THAT(status.status().error_message(), HasSubstr("Not supported yet"));

  ASSERT_OK(ShutdownAndTestCleanState());
}

TEST_F(BFChassisManagerTest, UpdateInvalidPort) {
  ASSERT_OK(PushBaseChassisConfig());
  ChassisConfigBuilder builder;
  const uint32 portId = kPortId + 1;
  const uint32 sdkPortId = portId + kSdkPortOffset;
  SingletonPort* new_port =
      builder.AddPort(portId, kPort + 1, ADMIN_STATE_ENABLED);
  RegisterSdkPortId(new_port);
  EXPECT_CALL(*bf_sde_mock_,
              AddPort(kUnit, sdkPortId, kDefaultSpeedBps, FEC_MODE_UNKNOWN))
      .WillOnce(Return(::util::OkStatus()));
  EXPECT_CALL(*bf_sde_mock_, EnablePort(kUnit, sdkPortId))
      .WillOnce(Return(::util::OkStatus()));
  ASSERT_OK(PushChassisConfig(builder));

  EXPECT_CALL(*bf_sde_mock_, IsValidPort(kUnit, sdkPortId))
      .WillOnce(Return(false));

  // Update port, but port is invalid.
  new_port->set_speed_bps(10000000000ULL);
  auto status = PushChassisConfig(builder);

  EXPECT_FALSE(status.ok());
  EXPECT_EQ(status.error_code(), ERR_INTERNAL);
  std::stringstream err_msg;
  err_msg << "Port " << portId << " in node " << kNodeId
          << " is not valid (SDK Port " << sdkPortId << ").";
  EXPECT_THAT(status.error_message(), HasSubstr(err_msg.str()));
  ASSERT_OK(ShutdownAndTestCleanState());
}

TEST_F(BFChassisManagerTest, ResetPortsConfig) {
  ASSERT_OK(PushBaseChassisConfig());
  EXPECT_OK(bf_chassis_manager_->ResetPortsConfig(kNodeId));

  // Invalid node ID
  auto status = bf_chassis_manager_->ResetPortsConfig(kNodeId + 1);
  EXPECT_FALSE(status.ok());
  EXPECT_EQ(status.error_code(), ERR_INVALID_PARAM);
  std::stringstream err_msg;
  err_msg << "Node " << kNodeId + 1 << " is not configured or not known.";
  EXPECT_THAT(status.error_message(), HasSubstr(err_msg.str()));
  ASSERT_OK(ShutdownAndTestCleanState());
}

TEST_F(BFChassisManagerTest, GetSdkPortId) {
  ChassisConfigBuilder builder;
  ASSERT_OK(PushBaseChassisConfig(&builder));

  SingletonPort* sport = builder.GetPort(kPortId);
  auto resp = bf_chassis_manager_->GetSdkPortId(sport->node(), kPortId);
  EXPECT_OK(resp);
  EXPECT_EQ(resp.ValueOrDie(), kPortId + kSdkPortOffset);

  ASSERT_OK(ShutdownAndTestCleanState());
}

}  // namespace barefoot
}  // namespace hal
}  // namespace stratum<|MERGE_RESOLUTION|>--- conflicted
+++ resolved
@@ -106,18 +106,11 @@
 
   void SetUp() override {
     phal_mock_ = absl::make_unique<PhalMock>();
-<<<<<<< HEAD
-    bf_pal_mock_ = absl::make_unique<BFPalMock>();
+    bf_sde_mock_ = absl::make_unique<BfSdeMock>();
     // TODO(max): create parametrized test suite over mode.
     bf_chassis_manager_ = BFChassisManager::CreateInstance(
-        OPERATION_MODE_STANDALONE, phal_mock_.get(), bf_pal_mock_.get());
-    ON_CALL(*bf_pal_mock_, PortIsValid(_, _))
-=======
-    bf_sde_mock_ = absl::make_unique<BfSdeMock>();
-    bf_chassis_manager_ =
-        BFChassisManager::CreateInstance(phal_mock_.get(), bf_sde_mock_.get());
+        OPERATION_MODE_STANDALONE, phal_mock_.get(), bf_sde_mock_.get());
     ON_CALL(*bf_sde_mock_, IsValidPort(_, _))
->>>>>>> 6c5632a6
         .WillByDefault(
             WithArg<1>(Invoke([](uint32 id) { return id > kSdkPortOffset; })));
   }
