--- conflicted
+++ resolved
@@ -57,12 +57,10 @@
   virtual ::util::Status PortLoopbackModeSet(int unit, uint32 port_id,
                                              LoopbackState loopback_mode) = 0;
 
-<<<<<<< HEAD
   virtual ::util::StatusOr<bool> IsSoftwareModel(int unit) = 0;
-=======
+
   virtual ::util::StatusOr<uint32> PortIdFromPortKeyGet(
       int unit, const PortKey& port_key) = 0;
->>>>>>> 76d60954
 };
 
 }  // namespace barefoot
