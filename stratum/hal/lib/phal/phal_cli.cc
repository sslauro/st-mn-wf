--- conflicted
+++ resolved
@@ -13,16 +13,12 @@
 // limitations under the License.
 
 
-<<<<<<< HEAD
-#include "gflags/gflags.h"
-=======
 #include <iostream>
 #include <string>
 #include <vector>
 
 #include "gflags/gflags.h"
 #include "absl/strings/str_split.h"
->>>>>>> d387e187
 #include "stratum/glue/init_google.h"
 #include "stratum/glue/status/status.h"
 #include "stratum/glue/status/status_macros.h"
@@ -175,11 +171,7 @@
 
 int main(int argc, char** argv) {
   ::util::Status status = stratum::hal::phal::Main(argc, argv);
-<<<<<<< HEAD
-  if (status.ok())
-=======
   if (status.ok()) {
->>>>>>> d387e187
     return 0;
   } else {
     LOG(ERROR) << status;
