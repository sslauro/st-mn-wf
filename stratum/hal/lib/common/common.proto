// Copyright 2018 Google LLC
// Copyright 2018-present Open Networking Foundation
// SPDX-License-Identifier: Apache-2.0

// This file include all the common internal messages used by Stratum stack.

syntax = "proto3";

option cc_generic_services = false;

package stratum.hal;

//------------------------------------------------------------------------------
// Misc enum types used throughout the stack.
//------------------------------------------------------------------------------

// Mode of operation of the stack.
enum OperationMode {
  OPERATION_MODE_UNKNOWN = 0;
  OPERATION_MODE_STANDALONE = 1;  // Standalone Stratum.
  OPERATION_MODE_COUPLED = 2;     // Stratum running as part of Sandcastle.
  OPERATION_MODE_SIM = 3;         // Stratum running in sim mode.
}

// Tri-state boolean for the case 'false' is not a default.
enum TriState {
  TRI_STATE_UNKNOWN = 0;
  TRI_STATE_TRUE = 1;
  TRI_STATE_FALSE = 2;
}

// Target platforms (aka the type of the switch/chassis).
enum Platform {
  PLT_UNKNOWN = 0;  // default
  PLT_GENERIC_TRIDENT_PLUS = 1;
  PLT_GENERIC_TRIDENT2 = 2;
  PLT_GENERIC_TOMAHAWK = 3;
  PLT_GENERIC_TOMAHAWK_PLUS = 4;
  PLT_MLNX_SN2700 = 9;
  PLT_P4_SOFT_SWITCH = 10;
  PLT_BAREFOOT_TOFINO = 11 [deprecated = true];
  PLT_BAREFOOT_TOFINO2 = 12 [deprecated = true];
  PLT_NP4_INTEL_N3000 = 13;
  PLT_GENERIC_BAREFOOT_TOFINO = 14;
  PLT_GENERIC_BAREFOOT_TOFINO2 = 15;
  // TODO(unknown): Add all the BCM and MLNX based platforms.
}

// List of traffic classes (aka class of services).
// Note: The names of the enum cases are important and are used to identify
// QoS queues in gNMI YANG model.
enum TrafficClass {
  UNDEFINED = 0;
  BE1 = 20;   // Best effort
  AF1 = 21;   // Assured forwarding priority 1
  AF2 = 22;   // Assured forwarding priority 2
  AF3 = 23;   // Assured forwarding priority 3
  AF4 = 24;   // Assured forwarding priority 4
  NC1 = 25;   // Network control
  NC0 = 26;   // Network control
  BE0 = 27;   // Best effort at high packet loss
  LLQ1 = 29;  // Low-latency congestion-control queue (go/llq)
  LLQ2 = 30;  // Low-latency congestion-control queue (go/llq)
};

//------------------------------------------------------------------------------
// Definition of chassis, nodes, singleton ports, trunk ports, etc in the
// internal chassis config (defined later in this file) pushed to the managers.
//------------------------------------------------------------------------------

// Config-related parameters for the entire chassis.
message ChassisConfigParams {
  message LacpConfig {
    // Router MAC portion of LACP system ID. A mac address stored on 6
    // least-siginificant bytes.
    uint64 lacp_router_mac = 1;
    // System priority portion of LACP system ID.
    uint32 lacp_system_priority = 2;
  }
  message NtpConfig {
    // TODO(unknown): See if there is anything in YANG models which can ne
    // used here.
  }
  message PowerConfig {
    // TODO(unknown): See if there is anything in YANG models which can ne
    // used here.
  }
  message FanConfig {
    // The unique ID of the fan within the chassis. Association of an ID to a
    // fan is done internally and can be queried by an external tool.
    uint32 id = 1;
    // Speed in percentage (0 means off and 100 means max speed). Used only
    // manual speed change is available. If so and this value is set to zero,
    // the fan will be off, unless the fan has a closed loop temperature
    // controller and a non zero target_temp_celsius is given. If manual speed
    // set is not available, giving a fan config for the fan will result in an
    // error.
    uint32 speed_percentage = 2;
    // Target temperature for the sensor used for fan speed control. Used only
    // when a closed loop temperature controller is available and the value is
    // non-zero. Otherwise, it is ignored.
    uint32 target_temperature_celsius = 3;
  }
  message TuntapConfig {
    enum Mode {
      UNKNOWN = 0;
      DISABLED = 1;
      BOOTSTRAP = 2;
      LOAD_BALANCE = 3;
    }
    // The name of the tuntap device (e.g. tap0).
    string name = 1;
    // Dataplane mode (typically set to LOAD_BALANCE).
    Mode mode = 2;
    // v4 and v6 IP addresses and prefixelens.
    string ipv4_address = 3;
    uint32 ipv4_prefixlen = 4;
    string ipv6_address = 5;
    uint32 ipv6_prefixlen = 6;
    // Is this netdev used for default route in Linux.
    bool default_netdev = 7;
  }
  LacpConfig lacp_config = 1;
  NtpConfig net_config = 2;
  PowerConfig power_config = 3;
  repeated FanConfig fan_configs = 4;
  repeated TuntapConfig tuntap_configs = 5;
}

// Flow-related parameters for for switching nodes (aka chips).
message NodeFlowParams {
  // TODO(unknown): Complete this.
}

// Config-related parameters for switching nodes (aka chips).
message NodeConfigParams {
  // Per-VLAN configuration.
  message VlanConfig {
    // VLAN id.
    int32 vlan_id = 1;
    // Block broadcast packets for this VLAN?
    bool block_broadcast = 2;
    // Block known multicast packets for this VLAN?
    bool block_known_multicast = 3;
    // Block unknown multicast packets for this VLAN?
    bool block_unknown_multicast = 4;
    // Block unknown multicast packets for this VLAN?
    bool block_unknown_unicast = 5;
    // L2 learning needs to be disabled for this VLAN?
    bool disable_l2_learning = 6;
  }
  // Per node L2-related configs.
  message L2Config {
    // L2 aging for L2 entries. Affects VLANs with L2 learning enabled. 0
    // (default) will disable aging timer.
    int32 l2_age_duration_sec = 1;
  }
  // Per node QoS configuration. This config is expected to be common among
  // all the chips.
  message QosConfig {
    // Scheduling mode.
    enum SchedulingMode {
      QOS_SCHED_UNKNOWN = 0;  // unknown (default)
      QOS_SCHED_SP = 1;       // strict priority
      QOS_SCHED_RR = 2;       // round robin
      QOS_SCHED_WRR = 3;      // weighted round robin
      QOS_SCHED_WDRR = 4;     // weighted deficit round robin
    }
    // Per internal priority scheduling config.
    message SchedulerConfig {
      // Internal priority.
      uint32 internal_priority = 1;
      // Weights used for WRR and WDRR. Ignored for other modes.
      uint32 scheduler_weight = 2;
      // Max and min bandwidth for each internal priority.
      uint32 min_bandwidth_percent = 3;  // 1-100
      uint32 max_bandwidth_percent = 4;  // 1-100
    }
    // 802.1p priority to internal priority map entry.
    message Dot1pMapping {
      uint32 dot1p_priority = 1;  // 0-7
      uint32 internal_priority = 2;
    }
    // DSCP range to internal priority map entry.
    message DscpMapping {
      uint32 dscp_start = 1;
      uint32 dscp_end = 2;
      uint32 internal_priority = 3;
    }
    // Internal priority to the traffic class map entry.
    // The map is expected to be 1-to-1.
    message TrafficClassMapping {
      uint32 internal_priority = 1;
      TrafficClass traffic_class = 2;
    }
    // Internal priority to the ingress priority group number map entry.
    // The map is expected to be 1-to-1.
    message PriorityGroupMapping {
      uint32 internal_priority = 1;
      uint32 pg_num = 2;
    }
    // Internal priority to the egress CoS queue number map entry.
    // The map is expected to be 1-to-1.
    message CosqMapping {
      uint32 internal_priority = 1;
      uint32 q_num = 2;
    }
    // Ingress priority group number to the ingress service pool map entry.
    message IngressServicePoolMapping {
      uint32 pg_num = 1;
      uint32 sp_num = 2;
    }
    // Egress CoS queue number to egress service pool map entry.
    message EgressServicePoolMapping {
      uint32 q_num = 1;
      uint32 sp_num = 2;
    }
    SchedulingMode scheduling_mode = 1;
    repeated SchedulerConfig scheduling_config = 2;
    repeated Dot1pMapping dot1p_mapping = 3;
    repeated DscpMapping dscp_mapping = 4;
    repeated TrafficClassMapping traffic_class_mapping = 5;
    repeated CosqMapping cosq_mapping = 6;
    repeated PriorityGroupMapping priority_group_mapping = 7;
    repeated IngressServicePoolMapping ingress_service_pool_mapping = 8;
    repeated EgressServicePoolMapping egress_service_pool_mapping = 9;
  }
  repeated VlanConfig vlan_configs = 1;
  L2Config l2_config = 2;
  QosConfig qos_config = 3;
}

// Flow-related parameters for the ports (singleton and trunk ports).
message PortFlowParams {
  // TODO(unknown): Complete this.
}

// FEC operational mode for a singleton port.
enum FecMode {
  FEC_MODE_UNKNOWN = 0;
  FEC_MODE_ON = 1;
  FEC_MODE_OFF = 2;
  FEC_MODE_AUTO = 3;
}

// Config-related parameters for the ports (singleton and trunk ports).
message PortConfigParams {
  // Per port hash config. Most of the hash configuration is given per node.
  // These are the only hash config we need to provide per node, for ports that
  // are part of a trunk/lag or ECMP group.
  message HashConfig {
    // TODO(unknown): Instead of hash_select, we need a better way. this is
    // RTAG7 specific. Maybe based on the port type?
    int32 rtag7_ecmp_hash_select = 1;
    int32 rtag7_lag_hash_select = 2;
  }
  // Modulation type for ports.
  enum ModulationType {
    PORT_MODULATION_UNKNOWN = 0;
    PORT_MODULATION_NRZ = 1;
    PORT_MODULATION_PAM4 = 2;
  }
  // The configured admin state for this port.
  AdminState admin_state = 1;
  // The per port MTU (aka max frame size) for this port.
  int32 mtu = 2;
  // Whether autoneg is enabled for this port.
  TriState autoneg = 3;
  // The per port hash config for this port.
  HashConfig hash_config = 4;
  // The modulation type used for the port. Required for some platforms.
  ModulationType modulation_type = 5;
  // FEC operational mode
  FecMode fec_mode = 6;
  // The configured mac address for this port.
  uint64 mac_address = 7;
  // The configured loopback state for this port.
  LoopbackState loopback_mode = 8;
}

// Chassis uniquely identifies a switch with a single management interface,
// one or more slots (aka linecards), and one or more switching nodes (aka
// chips) on each linecard.
// NOTE: There is no need to specifiy a unique ID for chassis. Also, there
// is no flow-related parameters specified for the chassis. Flow-related
// parameters only apply to nodes and ports, as specified in this section.
message Chassis {
  // The chassis platforms. Required for any platform-specific code.
  Platform platform = 1;  // required
  // An optional arbitrary name for the chassis. WILL NOT BE PARSED.
  // Example: ju1u1t1.cbf97.net.google.com.
  string name = 2;
  // Parameters configured for the entire chassis when config is pushed to the
  // the switch.
  ChassisConfigParams config_params = 3;
}

// Node uniquely identifies a single switching node (aka chip) on a chassis
// linecard and all its flow-related and config-related parameters.
message Node {
  // The unique ID of the switching node on the chassis as used by the
  // controller.
  uint64 id = 1;  // required
  // An optional arbitrary name for the switching node. WILL NOT BE PARSED.
  // Example: jka1switch.prod.google.com.
  string name = 2;
  // The 1-base index of the slot (aka linecard) which this node belongs.
  int32 slot = 3;  // required
  // The optional 1-base index of the node within the chassis. The value
  // must be in {1..N}, where N is the number of chips on the chassis. This
  // index is not necessarily in the model. The stack can use this internally
  // to index the nodes.
  int32 index = 4;
  // Flow-related parameters for the switching nodes.
  NodeFlowParams flow_params = 5;
  // Parameters configured for switching node when config is pushed to the
  // the switch.
  NodeConfigParams config_params = 6;
}

// SingletonPort uniquely identifies a single physical port on a single chassis
// and all its flow-related and config-related parameters.
// NOTE: Each implementation of SwitchInterface class is assumed to be able to
// translate a SingletonPort to any internal presentation of port used by the
// class. For example:
// SaiSwitch: An implementation of SwitchInterface based on SAI. This class
//            translates SingletonPort to SAI port of type sai_object_id_t
//            and viceversa.
// BcmSwitch: An implementation of SwitchInterface that uses BCM SDK directly.
//            This class translates SingletonPort to a tuple of
//            (int unit, bcm_port_t port) and viceversa.
message SingletonPort {
  // The unique ID of the singleton port. Used for operations which need a
  // single unique integer ID for each port (e.g. flow programming). Note that
  // all the singleton and trunk ports use a common range of integer IDs. So,
  // using the same integer ID for a singleton port and a trunk port is not
  // allowed.
  uint32 id = 1;  // required
  // An optional arbitrary name for the singleton port. WILL NOT BE
  // PARSED. Example: "ju1u1.xyz99.net.google.com:ce-1/32". Used only for
  // logging purposes.
  string name = 2;
  // The 1-base index of the slot (aka linecard) of the port.
  int32 slot = 3;  // required
  // The 1-base index of the singleton port on the slot.
  int32 port = 4;  // required
  // The 1-base channel index (only if the port is channelized). Absence or
  // zero means non-channelized.
  int32 channel = 5;
  // The speed of the ports.
  uint64 speed_bps = 6;  // required
  // The id of the corresponding node that the port belongs to.
  uint64 node = 9;  // required
  // Flow-related parameters used when SingletonPort message is used in flow
  // programming related operations.
  PortFlowParams flow_params = 7;
  // Parameters configured for each singleton port when config is pushed to the
  // the switch.
  PortConfigParams config_params = 8;
}

// OpticalNetworkInterface uniquely identifies a single physical optical
// network interface on a single chassis.
message OpticalNetworkInterface {
  // The unique optical network interface ID.
  uint32 id = 1;
  // An optional arbitrary name for the optical port. WILL NOT BE PARSED.
  string name = 2;
  // The 1-based module index of this port.
  int32 module = 3;
  // The 1-based network interface index of this port.
  int32 network_interface = 4;
  // Optical channel frequency in Hz.
  uint64 frequency = 5;
  // Target output optical power level of the optical channel, expressed in
  // increments of 0.01 decibel-milliwats.
  double target_output_power = 6;
  // Optical channel operational mode.
  uint64 operational_mode = 7;
  // Optical channel line port value.
  string line_port = 8;
}

// TrunkPort uniquely identifies a single trunk port on a single chassis and
// all its flow-related and config-related parameters. This message is the
// only message we will use to specify trunk ports in the HAL and avoid
// defining any other message to specify trunks of any sort.
message TrunkPort {
  enum TrunkType {
    UNKNOWN_TRUNK = 0;
    STATIC_TRUNK = 1;
    LACP_TRUNK = 2;
  }
  // The unique ID of the trunk port. Used for operations which need a
  // single unique integer ID for each port (e.g. flow programming). Note that
  // all the singleton and trunk ports use a common range of integer IDs. So,
  // using the same integer ID for a singleton port and a trunk port is not
  // allowed.
  uint32 id = 1;  // required
  // An optional arbitrary name for the trunk port. WILL NOT BE PARSED.
  // Example: trk-df101s1i1.cbf96-2.
  string name = 2;
  // The id of the corresponding node that the trunk belongs to.
  uint64 node = 3;  // required
  // The type of the trunk.
  TrunkType type = 4;  // required
  // The id of the SingletonPorts or TrunkPorts members. This list can be empty
  // for a LACP trunk but cannot be empty for STATIC trunks.
  repeated uint32 members = 5;
  // Flow-related parameters used when TrunkPort message is used in flow
  // programming related operations.
  PortFlowParams flow_params = 6;
  // Parameters configured for each trunk port when config is pushed to the
  // the switch.
  PortConfigParams config_params = 7;
}

// PortGroup uniquely identifies an ECMP/WCMP port group.
message PortGroup {
  message PortGroupMember {
    // The id of the singleton port member.
    uint32 id = 1;
    // The weight (in WCMP mode).
    int32 weight = 2;
  }
  // The unique ID of the port group used for flow programming.
  uint32 id = 1;
  // An optional arbitrary name for the port group. WILL NOT BE PARSED.
  string name = 2;
  // The port group members.
  repeated PortGroupMember members = 3;
}

//------------------------------------------------------------------------------
// Vendor-specific messages in the internal chassis config pushed to the
// managers (defined later in this file). Note that these messages are still
// defined here in this file as opposed to a vendor specific folder, as they are
// used by the common code to parse/deparse vendor specific code. Examples
// include BCM-specific messages that are populated based on the config pushed
// to the switch.
//------------------------------------------------------------------------------

// Config specific to Google-build chassis.
message GoogleConfig {
  // BcmKnetIntfPurpose defines which application will supposed to use a KNET
  // interface defined on a unit and CPU queue.
  enum BcmKnetIntfPurpose {
    BCM_KNET_INTF_PURPOSE_UNKNOWN = 0;     // Default.
    BCM_KNET_INTF_PURPOSE_CONTROLLER = 1;  // Packets sent to the controller
    BCM_KNET_INTF_PURPOSE_SFLOW = 2;       // Packets sent to the sflow agent
  }

  // This message encapsulates all the info required to setup KNET interfaces
  // on a specific node.
  message BcmKnetConfig {
    // KNET config for a single KNET interface on a node.
    message BcmKnetIntfConfig {
      int32 mtu = 1;
      int32 cpu_queue = 2;
      int32 vlan = 3;
      BcmKnetIntfPurpose purpose = 4;
      // TODO(unknown): Anything else?
    }
    repeated BcmKnetIntfConfig knet_intf_configs = 1;
  }

  // BcmRxConfig encapsulates all the data required to fully configure RX on a
  // unit. This is just a proto wrapper around BcmSdkInterface::RxConfig.
  message BcmRxConfig {
    // BcmDmaChannelConfig encapsulates all the data required to configure an
    // RX DMA channel.
    message BcmDmaChannelConfig {
      // The number of chains (DVs).
      int32 chains = 1;
      // Strip CRC from packets?
      bool strip_crc = 2;
      // Strip VLAN tag from packets?
      bool strip_vlan = 3;
      // Accept packets larger than bufsize?
      bool oversized_packets_ok = 4;
      // Do not parse received packets?
      bool no_pkt_parsing = 5;
      // The set of COS (classes of service) supported.
      repeated int32 cos_set = 6;
    }
    // The RX pool size in packets. If non-positive, default will be used.
    int32 rx_pool_pkt_count = 1;
    // Bytes per packet in RX pool. If non-positive, default will be used.
    int32 rx_pool_bytes_per_pkt = 2;
    // Max packet size in bytes. If non-positive, default will be used.
    int32 max_pkt_size_bytes = 3;
    // Packets per chain. If non-positive, default will be used.
    int32 pkts_per_chain = 4;
    // Global rate limit in pps. If not given , we set no limit. Note that this
    // limit can be overwritten by the value given in BcmRateLimitConfig.
    int32 max_rate_pps = 5;
    // Max # of pakcet received in single burst. If not given, we set no limit.
    // Note that this limit can be overwritten by the value given in
    // BcmRateLimitConfig.
    int32 max_burst_pkts = 6;
    // Are we using interrupts to generate RX callback?
    bool use_interrupt = 7;
    // Map from DMA channel (0-based) to DMA channel config given by
    // BcmDmaChannelConfig.
    map<int32, BcmDmaChannelConfig> dma_channel_configs = 8;
  }

  message BcmTxConfig {
  }

  // BcmRateLimitConfig specifies rate limit settings for a unit. This is just
  // a proto wrapper around BcmSdkInterface::RateLimitConfig;
  message BcmRateLimitConfig {
    // Specifies rate limit settings for a COS.
    message BcmPerCosRateLimitConfig {
      // Rate limit for this cos in ppc. If not given, we set no limit.
      int32 max_rate_pps = 1;
      // Max # of pakcet received in single burst for this cos. If not given,
      // we set no limit.
      int32 max_burst_pkts = 2;
    }
    // Global rate limit in pps. If not given , we set no limit.
    int32 max_rate_pps = 1;
    // Max # of pakcet received in single burst. If not given, we set no limit.
    int32 max_burst_pkts = 2;
    // Map from cos (0-based) to its rate limit config given by
    // BcmPerCosRateLimitConfig.
    map<int32, BcmPerCosRateLimitConfig> per_cos_rate_limit_configs = 3;
  }

  // BcmBufferConfig defines the buffer carving config for a BCM unit.
  // TODO(unknown): This still needs modification. Not ready yet.
  // TODO(unknown): Add documentation.
  message BcmBufferConfig {
    message ServicePoolConfig {
      uint32 sp_num = 1;
      uint32 max_ingress_buf_bytes = 2;
      uint32 max_egress_buf_bytes = 3;
    }
    message PriorityGroupConig {
      uint32 pg_num = 1;
      uint32 pg_min = 2;
      uint32 pg_hdrm_global_enable = 3;
      uint32 pg_shared_limit_cell = 4;
      uint32 pg_shared_dynamic = 5;
    }
    message CosqConfig {
      uint32 q_num = 1;
      uint32 q_min = 2;
      uint32 q_limit_enable = 3;
      uint32 q_limit_dynamic = 4;
      uint32 q_shared_limit_cell = 5;
      uint32 q_shared_alpha_cell = 6;
      uint32 q_color_limit_dynamic_cell = 7;
    }
    uint32 global_hdrm_limit = 1;
    uint32 port_min = 2;
  }

  // BcmRtag7HashConfig defines RTAG7 hash config for a unit.
  // TODO(unknown): Add documentation.
  message BcmRtag7HashConfig {
    enum HashField {
      UNKNOWN_FIELD = 0;
      SRC_IP = 1;
      DST_IP = 2;
      SRC_PORT = 3;
      DST_PORT = 4;
      VLAN_ID = 5;
      IP_PROTO = 6;
      MPLS_LABEL = 7;
      IPV6_LO_FLOW_LABEL_16_BITS = 8;
      IPV6_HI_FLOW_LABEL_4_BITS = 9;
    }
    enum HashBlock {
      UNKNOWN_BLOCK = 0;
      RTAG7A = 1;
      RTAG7B = 2;
    }
    enum HashSubBlock {
      UNKNOWN_SUB_BLOCK = 0;
      RTAG7A0 = 1;
      RTAG7B0 = 2;
      RTAG7A1 = 3;
      RTAG7B1 = 4;
    }
    enum Polynomial {
      UNKNOWN_POLYNOMIAL = 0;
      BISYNC = 1;
      BISYNC_XOR1 = 2;
      BISYNC_XOR2 = 3;
      BISYNC_XOR4 = 4;
      BISYNC_XOR8 = 5;
      CCITT = 6;
      XOR16 = 7;
      CRC32_LO = 8;           // 16 LSBs of computed CRC32
      CRC32_HI = 9;           // 16 MSBs of computed CRC32
      CRC32_ETH_LO = 10;      // 16 LSBs of Ethernet CRC32
      CRC32_ETH_HI = 11;      // 16 MSBs of Ethernet CRC32
      CRC32_KOOPMAN_LO = 12;  // 16 LSBs of Koopman CRC32
      CRC32_KOOPMAN_HI = 13;  // 16 MSBs of Koopman CRC32
    }
    message HashFunctionConfig {
      HashBlock block = 1;
      int32 seed = 2;  // Random seed.
      repeated HashField fields = 3;
      Polynomial polynomial_0 = 4;  // for 0 (or only) sub block
      Polynomial polynomial_1 = 5;  // for 1 (if exists) sub block
    }
    message MacroFlowHashConfig {
      message TableConfig {
        HashSubBlock sub_block = 1;
        int32 index_start = 2;
        int32 index_end = 3;
        uint32 offset = 4;
      }
      Polynomial polynomial = 1;
      repeated TableConfig table_configs = 2;
      bool use_msb_16bits = 3;
      bool randomize_table = 4;
      int32 random_iterations = 5;
      int32 seed = 6;
    }
    message PerTypeHashConfig {
      message TableConfig {
        int32 offset = 1;
        // Use macro flow hash. Only applicable to ECMP. If set, offset will be
        // ignored.
        bool use_macro_flow_hash = 2;
      }
      HashBlock block = 1;
      TableConfig table_config_0 = 2;
      TableConfig table_config_1 = 3;
      // RTAG7A and RTAG7B has per port per HashType hash bits selection.
      // Each port can select one of two sets of hash config defined by
      // table_config_0 and table_config_1.
      // Here defines the default value, and it could be overridden by the per
      // port config given in the PortConfigParams.
      int32 port_hash_select = 4;
    }
    string description = 1;  // optional, just for debugging.
    repeated HashFunctionConfig hash_function_configs = 2;
    MacroFlowHashConfig macro_flow_hash_config = 3;
    PerTypeHashConfig ecmp_hash_config = 4;
    PerTypeHashConfig lag_hash_config = 5;
  }

  // The BcmChassisMap id. Only needed if the chassis supports more than one
  // chassis map.
  string bcm_chassis_map_id = 1;
  // Maps from the index of the nodes (1-based) to all the configs related to
  // hat specific node.
  map<uint64, BcmKnetConfig> node_id_to_knet_config = 2;
  map<uint64, BcmRxConfig> node_id_to_rx_config = 3;
  map<uint64, BcmTxConfig> node_id_to_tx_config = 4;
  map<uint64, BcmRateLimitConfig> node_id_to_rate_limit_config = 5;
  map<uint64, BcmBufferConfig> node_id_to_buffer_config = 6;
  map<uint64, BcmRtag7HashConfig> node_id_to_rtag7_hash_config = 7;
}

message VendorConfig {
  GoogleConfig google_config = 1;
}

//------------------------------------------------------------------------------
// Definition of the internal chassis config pushed to the managers.
//------------------------------------------------------------------------------

// ChassisConfig is the internal data structure that encapsulates the so called
// "config" pushed to the entire chassis. The term "chassis" refers to the a
// switching box with one or more switching nodes managed by a mgmt interface.
// The proto includes all the not-so-frequent settings that are required before
// the switch can accept flow programming requests from the controller.
// NOTE: In Stratum the external interface for pushing config is gNMI. The
// proto realization of the YANG models for the config is internally converted
// to a ChassisConfig before it is consumed by the internal stack components.
message ChassisConfig {
  string description = 1;
  Chassis chassis = 2;
  repeated Node nodes = 3;
  repeated SingletonPort singleton_ports = 4;
  repeated TrunkPort trunk_ports = 5;
  repeated PortGroup port_groups = 6;
  VendorConfig vendor_config = 7;
  repeated OpticalNetworkInterface optical_network_interfaces = 8;
}

//------------------------------------------------------------------------------
// State, status, type related enums.
//------------------------------------------------------------------------------

// A enum for describing the operational state (aka oper state) of a singleton
// port.
enum PortState {
  // Default/invalid oper state.
  PORT_STATE_UNKNOWN = 0;
  // Port is up, which also means the link that the port is part is up as well.
  PORT_STATE_UP = 1;
  // Port is down, which also means the link that the port is part is down as
  // well.
  PORT_STATE_DOWN = 2;
  // Port has indicated some low-level failures. This is a special case of a
  // port down which is associated with a failure.
  PORT_STATE_FAILED = 3;
}

// A enum for describing the operational state (aka oper state) of a trunk port.
enum TrunkState {
  // Default/invalid trunk state.
  TRUNK_STATE_UNKNOWN = 0;
  // Trunk is not empty and at least one member of the trunk is up and
  // forwarding traffic (i.e. not blocked).
  TRUNK_STATE_UP = 1;
  // Trunk is empty or all the members of the trunk are either down or blocked.
  TRUNK_STATE_DOWN = 2;
}

// An enum for describing the traffic block state of a singleton port that is
// part of a trunk.
enum TrunkMemberBlockState {
  // Default/invalid blocking state.
  TRUNK_MEMBER_BLOCK_STATE_UNKNOWN = 0;
  // The trunk member port may be up and receiving traffic, but egress traffic
  // is blocked. Only control traffic can be egressed from the port (if it is
  // up). A port that is part of a trunk is set to blocked as part of LACP
  // protocol or forcefully by the SDN controller.
  TRUNK_MEMBER_BLOCK_STATE_BLOCKED = 1;
  // The trunk member port is up and forwarding traffic normally.
  TRUNK_MEMBER_BLOCK_STATE_FORWARDING = 2;
}

// A generic enum for describing the loopback state of a singleton port.
enum LoopbackState {
  // Default/invalid state.
  LOOPBACK_STATE_UNKNOWN = 0;
  // Normal/non-loopback state.
  LOOPBACK_STATE_NONE = 1;
  // Loopback packets at the MAC layer of the port.
  LOOPBACK_STATE_MAC = 2;
  // Loopback packets at the PHY layer of the port.
  LOOPBACK_STATE_PHY = 3;
}

// A generic enum for describing the administrative state (aka admin state) of
// a HW component. Admin state is typically the "intended oper state". After
// the admin state of a HW component changes, we expect the oper state to change
// eventually, however there is no direct dependency. For example, for a port,
// the SDN controller may request the admin state to be enabled. The stack will
// then set the port to be disabled on HW. The port will eventually change its
// state and the linkscan will report the change, in which case we update the
// operational state of the port to be down. In this case, one can expect the
// admin state to be down, while the oper state is still up. It should be noted
// that admin state can also specifiy some logical state which does not fully
// translate to a new oper state. For example, setting a HW component to diag
// mode, may not trasnlate to a new oper state.
enum AdminState {
  // Default/invalid admin state.
  ADMIN_STATE_UNKNOWN = 0;
  // HW component is set to be enabled. Setting a HW component (e.g., a port) to
  // enabled translates to some HW operations, as a result of which the oper
  // state of the HW component may change (e.g., in case of a port oper state of
  // the port will eventually become up).
  ADMIN_STATE_ENABLED = 1;
  // HW component is set to be disabled. Setting a HW component (e.g., a port)
  // to disabled translates to some HW operations, as a result of which the oper
  // state of the HW component may change (e.g., in case of a port oper state of
  // the port will eventually become down).
  ADMIN_STATE_DISABLED = 2;
  // HW component is set to be in diag mode. This typically indicates that the
  // HW component is being used by a diagnostics SW underneath and should not be
  // used like a normal component. Setting a HW component to diag mode will
  // eventually change the HW state of the component.
  // TODO(unknown): This mode is not supported at the moment.
  ADMIN_STATE_DIAG = 3;
}

// A generic enum for describing the state of HW components (e.g. QSFP module).
enum HwState {
  // Hardware is present, but details (type/state) are unknown.
  HW_STATE_UNKNOWN = 0;
  // Hardware is present, configured, and operational.
  HW_STATE_READY = 1;
  // Hardware is present, but not yet operational.
  HW_STATE_PRESENT = 2;
  // No hardware is present.
  HW_STATE_NOT_PRESENT = 3;
  // Hardware is present, but not powered on.
  HW_STATE_OFF = 4;
  // Hardware is operational, but configured off.
  HW_STATE_CONFIGURED_OFF = 5;
  // A hardware failure has been detected.
  HW_STATE_FAILED = 6;
  // Hardware is in a diagnostic mode. This typically indicates that the HW
  // component is being used by a diagnostics SW underneath
  HW_STATE_DIAGNOSTIC = 7;
}

// A generic enum for describing the health state of a HW component, as seen
// by a remote telemetry agent or set by an SDN controller. Note that the health
// state of a component "may" be correlated to its HW state and/or operational
// state, but no inherent correlation is required in general. Also, similar to
// admin state, health state of a component can be set by a remote agent, such
// as an SDN controller. In that case, the health state indicates whether the
// the component is healthy from the controller POV or not.
enum HealthState {
  // Default/invalid health state.
  HEALTH_STATE_UNKNOWN = 0;
  // The HW component is healthy. The meaning will be case specific. For the
  // case of ports as seen by the SDN controller, a healthy port means a port
  // which is ready for sending traffic, which boils down to be being up with
  // ND/LLDP reporting correct neighbor.
  HEALTH_STATE_GOOD = 1;
  // The HW component is unhealthy. The meaning will be case specific. For the
  // case of ports as seen by the SDN controller, an unhealthy port means a port
  // which is not ready for sending traffic, e.g., it is up by ND/LLDP reports
  // wrong neighbor.
  HEALTH_STATE_BAD = 2;
}

// Possible state for LED lights. Possible LedState for any supported LedType
// should be listed here.
enum LedState {
  LED_STATE_UNKNOWN = 0;  // Used when the state is undetermined
                          // e.g. after warm boot
  LED_STATE_OFF = 1;
  LED_STATE_SOLID = 2;
  LED_STATE_BLINKING_SLOW = 3;
  LED_STATE_BLINKING_FAST = 4;
}

// Different type of LED has different possible color & state conbination and
// different number & control value of control path. LedType determin the value
// for each control path for a given color & state combination.
enum LedType {
  // Unknown led type is regard as an config error.
  LED_TYPE_UNKNOWN = 0;
  // Green/Red non-blinking LEDs (Front Panel, PSU, Fan).
  LED_TYPE_BICOLOR_FPGA = 1;
  // Green/Amber solid/blinking LEDs (10G interfaces)
  LED_TYPE_BICOLOR_LINK = 2;
  // Non-blinking Green LED and Red LED. Used by Markab ports.
  LED_TYPE_BICOLOR_FPGA_G_R = 3;
  // Non-blinking Green/Red and Green/Yellow LEDs. Used by Markab ports.
  LED_TYPE_TRICOLOR_FPGA_GR_GY = 4;
  // Solid/blinking Green/Red and solid Yellow LED. Used by Markab ports.
  LED_TYPE_TRICOLOR_FPGA_GR_Y = 5;
  // Non-blinking Green, Red, and Yellow LEDs. Used by Markab ports.
  LED_TYPE_TRICOLOR_FPGA_G_R_Y = 6;
  // Non-blinking Green, Red LEDs controlled by multiple GPIO pins.
  LED_TYPE_BICOLOR_GPIO_G_R = 7;
}

// Possible color for LED lights. Possible LedColor for any supported LedType
// should be listed here.
enum LedColor {
  LED_COLOR_UNKNOWN = 0;  // Used when the color is undetermined
                          // e.g. after warm boot
  LED_COLOR_GREEN = 1;
  LED_COLOR_RED = 2;
  LED_COLOR_AMBER = 3;
}

// Possible physcial types for a frontpanel port.
enum PhysicalPortType {
  PHYSICAL_PORT_TYPE_UNKNOWN = 0;
  PHYSICAL_PORT_TYPE_ETHERNET_1G = 1;
  PHYSICAL_PORT_TYPE_IPASS = 2;
  PHYSICAL_PORT_TYPE_SFP_CAGE = 3;
  PHYSICAL_PORT_TYPE_QSFP_CAGE = 4;
  PHYSICAL_PORT_TYPE_LP_CAGE = 5;
  PHYSICAL_PORT_TYPE_CFP_CAGE = 6;
  PHYSICAL_PORT_TYPE_BACKPLANE = 7;
  PHYSICAL_PORT_TYPE_DWDM = 8;
}

// The media type for a frontpanel port.
enum MediaType {
  MEDIA_TYPE_UNKNOWN = 0;
  MEDIA_TYPE_QSFP_SR4 = 1;
  MEDIA_TYPE_QSFP_LR4 = 2;
  MEDIA_TYPE_QSFP_COPPER = 3;
  MEDIA_TYPE_SFP = 5;
  MEDIA_TYPE_QSFP_PSM4 = 6;
  MEDIA_TYPE_CFP_LR4 = 7;
  MEDIA_TYPE_CFP_COPPER = 8;
  MEDIA_TYPE_BP_COPPER = 9;
  MEDIA_TYPE_QSFP_CSR4 = 11;
  MEDIA_TYPE_QSFP_CLR4 = 12;    // IEEE LR4
  MEDIA_TYPE_QSFP_CCR4 = 14;    // 100G copper
}

// TODO(unknown): revise these enum as needed per ASIC integration
//       currently maps to sff_sfp_type_t defined in sff.h
enum SfpType {
  SFP_TYPE_UNKNOWN   = 0;
  SFP_TYPE_SFP       = 1;
  SFP_TYPE_QSFP      = 2;
  SFP_TYPE_QSFP_PLUS = 3;
  SFP_TYPE_QSFP28    = 4;
  SFP_TYPE_SFP28     = 5;
}

// TODO(unknown): revise these enum as needed per ASIC integration
//       currently maps to sff_module_type_t defined in sff.h
enum SfpModuleType {
  SFP_MODULE_TYPE_UNKNOWN = 0;
  SFP_MODULE_TYPE_100G_BASE_CR4 = 1;
  SFP_MODULE_TYPE_10G_BASE_CR = 2;
  SFP_MODULE_TYPE_1G_BASE_SX = 3;
}

// The module speed capability for a frontpanel port.
// note: currently maps to sff_module_caps_t defined in sff.h
message SfpModuleCaps {
  bool f_100  = 1;
  bool f_1g   = 2;
  bool f_10g  = 3;
  bool f_40g  = 4;
  bool f_100g = 5;
}

// Possible directions for a fan module.
// currently maps to onlp_fan_info_t defined in fan.h
enum FanDir {
  FAN_DIR_UNKNOWN   = 0;
  FAN_DIR_B2F       = 1;
  FAN_DIR_F2B       = 2;
}

// Possible capabilities for a fan module.
// currently maps to onlp_fan_info_t defined in fan.h
message FanCaps {
  bool set_dir        = 1;
  bool get_dir        = 2;
  bool set_rpm        = 3;
  bool set_percentage = 4;
  bool get_rpm        = 5;
  bool get_percentage = 6;
}

// Possible types for a PSU.
// currently maps to onlp_psu_type_t defined in psu.h
enum PsuType {
  PSU_TYPE_UNKNOWN   = 0;
  PSU_TYPE_AC        = 1;
  PSU_TYPE_DC12      = 2;
  PSU_TYPE_DC48      = 3;
}

// Possible Capabilities for a PSU.
// currently maps to onlp_psu_caps_t defined in psu.h
message PsuCaps {
  bool get_type = 1;
  bool get_vin  = 2;
  bool get_vout = 3;
  bool get_iin  = 4;
  bool get_iout = 5;
  bool get_pin  = 6;
  bool get_pout = 7;
}

// Possible capabilities for a thermal sensor module.
// currently maps to onlp_thermal_info_t defined in thermal.h
message ThermalCaps {
  bool get_temperature        = 1;
  bool get_warning_threshold  = 2;
  bool get_error_threshold    = 3;
  bool get_shutdown_threshold = 4;
}

// Possible capabilities for a LED module.
// currently maps to onlp_led_info_t defined in led.h
message LedCaps {
  bool off             = 1;
  bool auto            = 2;
  bool auto_blinking   = 3;
  bool char            = 4;
  bool red             = 5;
  bool red_blinking    = 6;
  bool orange          = 7;
  bool orange_blinking = 8;
  bool yellow          = 9;
  bool yellow_blinking = 10;
  bool green           = 11;
  bool green_blinking  = 12;
  bool blue            = 13;
  bool blue_blinking   = 14;
  bool purple          = 15;
  bool purple_blinking = 16;
}

// Possible modes for a LED module.
// currently maps to onlp_led_info_t defined in led.h
enum LedMode {
  LED_MODE_UNKNOWN          = 0;
  LED_MODE_OFF              = 1;
  LED_MODE_AUTO             = 2;
  LED_MODE_AUTO_BLINKING    = 3;
  LED_MODE_CHAR             = 4;
  LED_MODE_RED              = 5;
  LED_MODE_RED_BLINKING     = 6;
  LED_MODE_ORANGE           = 7;
  LED_MODE_ORANGE_BLINKING  = 8;
  LED_MODE_YELLOW           = 9;
  LED_MODE_YELLOW_BLINKING  = 10;
  LED_MODE_GREEN            = 11;
  LED_MODE_GREEN_BLINKING   = 12;
  LED_MODE_BLUE             = 13;
  LED_MODE_BLUE_BLINKING    = 14;
  LED_MODE_PURPLE           = 15;
  LED_MODE_PURPLE_BLINKING  = 16;
}

//------------------------------------------------------------------------------
// Messages related to physical properties of ports on a chassis
//------------------------------------------------------------------------------

// Frontpanel port info. Refers to properties of the module (e.g. QSFP module)
// used for a frontpanel port.
message FrontPanelPortInfo {
  PhysicalPortType physical_port_type = 1;
  MediaType media_type = 2;
  string vendor_name = 3;
  string part_number = 4;
  string serial_number = 5;
  HwState hw_state = 6;
}

// Optical channel state and configuration.
message OpticalTransceiverInfo {
  message Power {
    // The instantaneous value of the statistic.
    double instant = 1;
    // The arithmetic mean value of the statistic over the time interval.
    double avg = 2;
    // The time interval over which the statistics are computed.
    uint64 interval = 3;
    // The maximum value of the statistic over the time interval.
    double max = 4;
    // The absolute time at which the maximum value occurred.
    uint64 max_time = 5;
    // The minimum value of the statistic over the time interval.
    double min = 6;
    // The absolute time at which the minimum value occurred.
    uint64 min_time = 7;
  }

  // Optical channel frequency in Hz.
  uint64 frequency = 1;
  // The input/output optical power of this port in units of 0.01 decibel-milliwatt.
  // If the port is an aggregate of multiple physical channels, this attribute
  // is the total power or sum of all channels.
  Power input_power = 2;
  Power output_power = 3;
  // Target output optical power level of the optical channel, expressed in
  // increments of 0.01 decibel-milliwats.
  double target_output_power = 4;
  // Vendor-specific optical channel operational mode.
  uint64 operational_mode = 5;
}

//------------------------------------------------------------------------------
// Monitoring related messages.
//------------------------------------------------------------------------------

// Wrapper around oper state of a port.
message OperStatus {
  PortState state = 1;  // required
}

// Wrapper around loopback state of a port.
message LoopbackStatus {
  LoopbackState state = 1;  // required
}

// Wrapper around admin state of a HW component.
message AdminStatus {
  AdminState state = 1;  // required
}

// Wrapper around mac address (for example LACP router MAC).
message MacAddress {
  // A mac address stored on 6 least-siginificant bytes.
  uint64 mac_address = 1;  // required
}

// Wrapper around port speed of the port.
message PortSpeed {
  uint64 speed_bps = 1;  // required
}

// Wrapper around LACP system priority.
message SystemPriority {
  uint32 priority = 1;  // required
}

// Wrapper around all the per port counters.
message PortCounters {
  uint64 in_octets = 1;
  uint64 in_unicast_pkts = 2;
  uint64 in_broadcast_pkts = 3;
  uint64 in_multicast_pkts = 4;
  uint64 in_discards = 5;
  uint64 in_errors = 6;
  uint64 in_unknown_protos = 7;
  uint64 out_octets = 8;
  uint64 out_unicast_pkts = 9;
  uint64 out_broadcast_pkts = 10;
  uint64 out_multicast_pkts = 11;
  uint64 out_discards = 12;
  uint64 out_errors = 13;
  uint64 in_fcs_errors = 14;
}

// Wrapper around per port per queue counters.
message PortQosCounters {
  uint32 queue_id = 1;
  uint64 out_octets = 2;
  uint64 out_pkts = 3;
  uint64 out_dropped_pkts = 4;
}

// Wrapper around all the alarm related data.
message Alarm {
  enum Severity {
    UNKNOWN = 0;
    MINOR = 1;
    WARNING = 2;
    MAJOR = 3;
    CRITICAL = 4;
  }
  uint64 time_created = 1;  // required
  string description = 2;   // optional
  Severity severity = 3;    // required
  bool status = 4;          // required.
}

// Wrapper around the optional node info.
message NodeInfo {
  string vendor_name = 1;
  string chip_name = 2;
}

// Wrapper around an optional debug info for a node/chip.
message NodeDebugInfo {
  string debug_string = 1;
}

// Wrapper around the forwarding viability of a trunk member. It is used for
// trunk pruning.
message ForwardingViability {
  TrunkMemberBlockState state = 1;
}

// Wrapper around the health indicator (usally translated to LED state) of a
// port.
message HealthIndicator {
  HealthState state = 1;
}

// Wrapper around the autoneg status of a port.
message AutonegotiationStatus {
  TriState state = 1;
}

// Wrapper around the hardware port.
message HardwarePort {
  string name = 1;
}

// Wrapper around the FEC mode.
message FecStatus {
  FecMode mode = 1;
}

// Wrapper around the SDN port ID.
// The target is expected to accept requests from the controller
// using the ID assigned by the SDN management system. If the target
// cannot accept requests using the provided ID, it can provide
// an alterate ID that should be used by the controller to address
<<<<<<< HEAD
// the interface.  
=======
// the interface.
>>>>>>> 76d60954
message SdnPortId {
  uint32 port_id = 1;
}

// DataRequest is a message used internally to request data about a component
// or a set of components through SwitchInterface. It is specifically used in
// ConfigMonitoringService, as part of gNMI Get/Subscribe RPC implementation.
message DataRequest {
  message Request {
    // Defines the data required to get a data for a port.
    message Port {
      uint64 node_id = 1;
      uint32 port_id = 2;
    }
    // Defines the data required to get a data for a node.
    message Node {
      uint64 node_id = 1;
    }
    // Defined the data required to get a data for a chassis.
    message Chassis {
    }
    // Defined the data required to get a data for a queue of a port.
    message PortQueue {
      uint64 node_id = 1;
      uint32 port_id = 2;
      uint32 queue_id = 3;
    }
    // Data required to set info for a specific optical network interface.
    message OpticalNetworkInterface {
      int32 module = 1;
      int32 network_interface = 2;
    }
    oneof request {
      Port oper_status = 1;
      Port admin_status = 2;
      Port mac_address = 3;
      Port port_speed = 4;
      Port negotiated_port_speed = 5;
      Port lacp_router_mac = 6;
      Port lacp_system_priority = 7;
      Port port_counters = 8;
      Chassis memory_error_alarm = 9;
      Chassis flow_programming_exception_alarm = 10;
      PortQueue port_qos_counters = 11;
      Node node_packetio_debug_info = 12;
      Port forwarding_viability = 13;
      Port health_indicator = 14;
      Port autoneg_status = 15;
      Port front_panel_port_info = 16;
      Port hardware_port = 17;
      Port fec_status = 18;
      OpticalNetworkInterface optical_transceiver_info = 19;
      Port loopback_status = 20;
      Node node_info = 21;
      Port sdn_port_id = 22;
    }
  }
  repeated Request requests = 1;
}

// DataResponse is a message used internally to return data about a component
// or a set of components, requested by DataRequest through SwitchInterface, to
// It is specifically used in ConfigMonitoringService. It is used in the gNMI
// Get/Subscribe RPC implementation.
message DataResponse {
  oneof response {
    OperStatus oper_status = 1;
    AdminStatus admin_status = 2;
    MacAddress mac_address = 3;
    PortSpeed port_speed = 4;
    PortSpeed negotiated_port_speed = 5;
    MacAddress lacp_router_mac = 6;
    SystemPriority lacp_system_priority = 7;
    PortCounters port_counters = 8;
    Alarm memory_error_alarm = 9;
    Alarm flow_programming_exception_alarm = 10;
    PortQosCounters port_qos_counters = 11;
    NodeDebugInfo node_packetio_debug_info = 12;
    ForwardingViability forwarding_viability = 13;
    HealthIndicator health_indicator = 14;
    AutonegotiationStatus autoneg_status = 15;
    FrontPanelPortInfo front_panel_port_info = 16;
    HardwarePort hardware_port = 17;
    FecStatus fec_status = 18;
    OpticalTransceiverInfo optical_transceiver_info = 19;
    LoopbackStatus loopback_status = 20;
    NodeInfo node_info = 21;
    SdnPortId sdn_port_id = 22;
  }
}

// A message requesting changing configuration parameters inside the HAL.
message SetRequest {
  message Request {
    // Data required to set info for a specific port.
    message Port {
      uint64 node_id = 1;  // Node ID of the node the port is located on.
      uint32 port_id = 2;  // Port ID of the port the request points to.
      oneof value {
        // The intended admin state of the port.
        AdminStatus admin_status = 3;
        // The intended MAC address of the port.
        MacAddress mac_address = 4;
        // The intended speed of the port.
        PortSpeed port_speed = 5;
        // The new router MAC portion of LACP system ID.
        MacAddress lacp_router_mac = 6;
        // The new system priority of LACP system ID.
        SystemPriority lacp_system_priority = 7;
        // The new health state of the port.
        HealthIndicator health_indicator = 8;
        // The new autoneg status of the port.
        AutonegotiationStatus autoneg_status = 9;
        // The new forwarding viability of the port.
        ForwardingViability forwarding_viability = 10;
        // The intended loopback state of the port.
        LoopbackStatus loopback_status = 11;
      }
    }
    // Data required to set info for a specific node.
    message Node {
      // TODO(unknown): Add this.
    }
    // Data required to set info for a specific chassis.
    message Chassis {
      // TODO(unknown): Add this.
    }
    // Data required to set info for a specific optical network interface.
    message OpticalNetworkInterface {
      int32 module = 1;
      int32 network_interface = 2;
      oneof value {
        // The new optical channel configurable values.
        OpticalTransceiverInfo optical_transceiver_info = 3;
      }
    }
    oneof request {
      Port port = 1;
      Node node = 2;
      Chassis chassis = 3;
      OpticalNetworkInterface optical_network_interface = 4;
    }
  }
  repeated Request requests = 1;
}<|MERGE_RESOLUTION|>--- conflicted
+++ resolved
@@ -1178,11 +1178,7 @@
 // using the ID assigned by the SDN management system. If the target
 // cannot accept requests using the provided ID, it can provide
 // an alterate ID that should be used by the controller to address
-<<<<<<< HEAD
-// the interface.  
-=======
 // the interface.
->>>>>>> 76d60954
 message SdnPortId {
   uint32 port_id = 1;
 }
