--- conflicted
+++ resolved
@@ -29,13 +29,6 @@
 #include "stratum/glue/status/status.h"
 #include "stratum/glue/status/statusor.h"
 #include "stratum/hal/lib/phal/system_interface.h"
-<<<<<<< HEAD
-#include "absl/base/thread_annotations.h"
-#include "absl/synchronization/mutex.h"
-#include "stratum/glue/gtl/flat_hash_map.h"
-#include "stratum/glue/gtl/flat_hash_set.h"
-=======
->>>>>>> d387e187
 
 namespace stratum {
 namespace hal {
@@ -119,21 +112,12 @@
   struct UdevMonitorInfo {
     std::unique_ptr<UdevMonitor> monitor;
     // Maps device paths onto the most recent associated udev event.
-<<<<<<< HEAD
-    stratum::gtl::flat_hash_map<std::string, Udev::Event> dev_path_to_last_action;
-    stratum::gtl::flat_hash_map<std::string, UdevEventCallback*> dev_path_to_callback;
-    // This set is used to temporarily hold device paths that have seen some
-    // sort of action. If a dev_path in this table has a corresponding entry in
-    // dev_path_to_callback, the callback will be called.
-    stratum::gtl::flat_hash_set<std::string> dev_paths_to_update;
-=======
     absl::flat_hash_map<std::string, Udev::Event> dev_path_to_last_action;
     absl::flat_hash_map<std::string, UdevEventCallback*> dev_path_to_callback;
     // This set is used to temporarily hold device paths that have seen some
     // sort of action. If a dev_path in this table has a corresponding entry in
     // dev_path_to_callback, the callback will be called.
     absl::flat_hash_set<std::string> dev_paths_to_update;
->>>>>>> d387e187
   };
   // Initializes everything necessary to listen for udev events.
   ::util::Status InitializeUdev();
@@ -173,11 +157,7 @@
   absl::Mutex udev_lock_;
   absl::CondVar udev_cond_var_;
   std::unique_ptr<Udev> udev_ GUARDED_BY(udev_lock_);
-<<<<<<< HEAD
-  stratum::gtl::flat_hash_map<std::string, UdevMonitorInfo> udev_monitors_
-=======
   absl::flat_hash_map<std::string, UdevMonitorInfo> udev_monitors_
->>>>>>> d387e187
       GUARDED_BY(udev_lock_);
   std::function<void(::util::Status)> update_callback_ = nullptr;
   // This pointer is set whenever we are currently executing a callback.
