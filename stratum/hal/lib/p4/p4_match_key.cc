--- conflicted
+++ resolved
@@ -40,22 +40,6 @@
 
 // Creates a sub-class instance according to p4_field_match's type.
 std::unique_ptr<P4MatchKey> P4MatchKey::CreateInstance(
-<<<<<<< HEAD
-    const p4::v1::FieldMatch& p4_field_match) {
-  switch (p4_field_match.field_match_type_case()) {
-    case p4::v1::FieldMatch::kExact:
-      return P4MatchKeyExact::CreateInstance(p4_field_match);
-    case p4::v1::FieldMatch::kTernary:
-      return P4MatchKeyTernary::CreateInstance(p4_field_match);
-    case p4::v1::FieldMatch::kLpm:
-      return P4MatchKeyLPM::CreateInstance(p4_field_match);
-    case p4::v1::FieldMatch::kRange:
-      return P4MatchKeyRange::CreateInstance(p4_field_match);
-    //FIXME match VALID not present in p4info
-//    case p4::v1::FieldMatch::kValid:
-//      return P4MatchKeyValid::CreateInstance(p4_field_match);
-    case p4::v1::FieldMatch::FIELD_MATCH_TYPE_NOT_SET:
-=======
     const ::p4::v1::FieldMatch& p4_field_match) {
   switch (p4_field_match.field_match_type_case()) {
     case ::p4::v1::FieldMatch::kExact:
@@ -67,7 +51,6 @@
     case ::p4::v1::FieldMatch::kRange:
       return P4MatchKeyRange::CreateInstance(p4_field_match);
     case ::p4::v1::FieldMatch::FIELD_MATCH_TYPE_NOT_SET:
->>>>>>> d387e187
       // A FieldMatch that does not set a match value of any type is
       // a valid default setting for some fields and invalid for other fields.
       // The P4MatchKeyUnspecified::Convert method figures this out when it
@@ -82,14 +65,9 @@
   return nullptr;
 }
 
-<<<<<<< HEAD
-P4MatchKey::P4MatchKey(const p4::v1::FieldMatch& p4_field_match,
-                       p4::config::v1::MatchField::MatchType allowed_match_type)
-=======
 P4MatchKey::P4MatchKey(
     const ::p4::v1::FieldMatch& p4_field_match,
     ::p4::config::v1::MatchField::MatchType allowed_match_type)
->>>>>>> d387e187
     : p4_field_match_(p4_field_match),
       allowed_match_type_(allowed_match_type) {}
 
@@ -101,11 +79,7 @@
     return MAKE_ERROR(ERR_INVALID_PARAM)
            << "P4 TableEntry match field " << p4_field_match_.ShortDebugString()
            << " cannot convert to "
-<<<<<<< HEAD
-           << p4::config::v1::MatchField_MatchType_Name(
-=======
            << ::p4::config::v1::MatchField_MatchType_Name(
->>>>>>> d387e187
                   conversion_entry.match_type());
   }
 
@@ -338,11 +312,7 @@
 
 // P4MatchKey subclass implementations start here.
 std::unique_ptr<P4MatchKeyExact> P4MatchKeyExact::CreateInstance(
-<<<<<<< HEAD
-    const p4::v1::FieldMatch& p4_field_match) {
-=======
-    const ::p4::v1::FieldMatch& p4_field_match) {
->>>>>>> d387e187
+    const ::p4::v1::FieldMatch& p4_field_match) {
   return absl::WrapUnique(new P4MatchKeyExact(p4_field_match));
 }
 
@@ -358,11 +328,7 @@
 }
 
 std::unique_ptr<P4MatchKeyTernary> P4MatchKeyTernary::CreateInstance(
-<<<<<<< HEAD
-    const p4::v1::FieldMatch& p4_field_match) {
-=======
-    const ::p4::v1::FieldMatch& p4_field_match) {
->>>>>>> d387e187
+    const ::p4::v1::FieldMatch& p4_field_match) {
   return absl::WrapUnique(new P4MatchKeyTernary(p4_field_match));
 }
 
@@ -400,11 +366,7 @@
 }
 
 std::unique_ptr<P4MatchKeyLPM> P4MatchKeyLPM::CreateInstance(
-<<<<<<< HEAD
-    const p4::v1::FieldMatch& p4_field_match) {
-=======
-    const ::p4::v1::FieldMatch& p4_field_match) {
->>>>>>> d387e187
+    const ::p4::v1::FieldMatch& p4_field_match) {
   return absl::WrapUnique(new P4MatchKeyLPM(p4_field_match));
 }
 
@@ -426,28 +388,13 @@
   return status;
 }
 
-<<<<<<< HEAD
-//FIXME match VALID not present in p4info
-//std::unique_ptr<P4MatchKeyValid> P4MatchKeyValid::CreateInstance(
-//    const p4::v1::FieldMatch& p4_field_match) {
-//  return absl::WrapUnique(new P4MatchKeyValid(p4_field_match));
-//}
-
 std::unique_ptr<P4MatchKeyRange> P4MatchKeyRange::CreateInstance(
-    const p4::v1::FieldMatch& p4_field_match) {
-=======
-std::unique_ptr<P4MatchKeyRange> P4MatchKeyRange::CreateInstance(
-    const ::p4::v1::FieldMatch& p4_field_match) {
->>>>>>> d387e187
+    const ::p4::v1::FieldMatch& p4_field_match) {
   return absl::WrapUnique(new P4MatchKeyRange(p4_field_match));
 }
 
 std::unique_ptr<P4MatchKeyUnspecified> P4MatchKeyUnspecified::CreateInstance(
-<<<<<<< HEAD
-    const p4::v1::FieldMatch& p4_field_match) {
-=======
-    const ::p4::v1::FieldMatch& p4_field_match) {
->>>>>>> d387e187
+    const ::p4::v1::FieldMatch& p4_field_match) {
   return absl::WrapUnique(new P4MatchKeyUnspecified(p4_field_match));
 }
 
@@ -455,15 +402,9 @@
     const P4FieldDescriptor::P4FieldConversionEntry& conversion_entry,
     int /*bit_width*/, MappedField* mapped_field) {
   switch (conversion_entry.match_type()) {
-<<<<<<< HEAD
-    case p4::config::v1::MatchField::LPM:
-    case p4::config::v1::MatchField::TERNARY:
-    case p4::config::v1::MatchField::RANGE:
-=======
     case ::p4::config::v1::MatchField::LPM:
     case ::p4::config::v1::MatchField::TERNARY:
     case ::p4::config::v1::MatchField::RANGE:
->>>>>>> d387e187
       // These types allow the default match to be defined by an empty value.
       // The default is communicated by not setting any value in mapped_field.
       break;
@@ -472,11 +413,7 @@
       return MAKE_ERROR(ERR_INVALID_PARAM)
              << "P4 TableEntry match field "
              << p4_field_match().ShortDebugString() << " with P4 MatchType "
-<<<<<<< HEAD
-             << p4::config::v1::MatchField_MatchType_Name(
-=======
              << ::p4::config::v1::MatchField_MatchType_Name(
->>>>>>> d387e187
                     conversion_entry.match_type())
              << " has no default value";
   }
