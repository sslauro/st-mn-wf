--- conflicted
+++ resolved
@@ -296,11 +296,7 @@
     verify_status = p4_config_verifier->VerifyAndCompare(
         p4_info_manager_->p4_info(), p4_pipeline_config_);
   } else {
-<<<<<<< HEAD
-    p4::config::v1::P4Info empty_p4_info;
-=======
     ::p4::config::v1::P4Info empty_p4_info;
->>>>>>> d387e187
     verify_status = p4_config_verifier->VerifyAndCompare(empty_p4_info,
                                                          p4_pipeline_config_);
   }
@@ -314,15 +310,9 @@
   return ::util::OkStatus();
 }
 
-<<<<<<< HEAD
-::util::Status P4TableMapper::MapFlowEntry(const ::p4::v1::TableEntry& table_entry,
-                                           ::p4::v1::Update::Type update_type,
-                                           CommonFlowEntry* flow_entry) const {
-=======
 ::util::Status P4TableMapper::MapFlowEntry(
     const ::p4::v1::TableEntry& table_entry, ::p4::v1::Update::Type update_type,
     CommonFlowEntry* flow_entry) const {
->>>>>>> d387e187
   if (flow_entry == nullptr) {
     return MAKE_ERROR(ERR_INTERNAL) << "Null flow_entry!";
   }
@@ -338,15 +328,9 @@
   // The table should be recognized in the P4Info, and it must contain a
   // valid set of match fields and one action.
   int p4_table_id = table_entry.table_id();
-<<<<<<< HEAD
-  ASSIGN_OR_RETURN(p4::config::v1::Table table_p4_info,
-                   p4_info_manager_->FindTableByID(p4_table_id));
-  std::vector<p4::v1::FieldMatch> all_match_fields;
-=======
   ASSIGN_OR_RETURN(::p4::config::v1::Table table_p4_info,
                    p4_info_manager_->FindTableByID(p4_table_id));
   std::vector<::p4::v1::FieldMatch> all_match_fields;
->>>>>>> d387e187
   RETURN_IF_ERROR(
       PrepareMatchFields(table_p4_info, table_entry, &all_match_fields));
   if (update_type == ::p4::v1::Update::INSERT && !table_entry.has_action()) {
@@ -386,11 +370,7 @@
                                     << "without valid P4 configuration";
   }
   ASSIGN_OR_RETURN(
-<<<<<<< HEAD
-      const p4::config::v1::ActionProfile& profile_p4_info,
-=======
       const ::p4::config::v1::ActionProfile& profile_p4_info,
->>>>>>> d387e187
       p4_info_manager_->FindActionProfileByID(member.action_profile_id()));
 
   return ProcessProfileActionFunction(profile_p4_info, member.action(),
@@ -398,12 +378,8 @@
 }
 
 ::util::Status P4TableMapper::MapActionProfileGroup(
-<<<<<<< HEAD
-    const ::p4::v1::ActionProfileGroup& group, MappedAction* mapped_action) const {
-=======
     const ::p4::v1::ActionProfileGroup& group,
     MappedAction* mapped_action) const {
->>>>>>> d387e187
   if (mapped_action == nullptr) {
     return MAKE_ERROR(ERR_INTERNAL) << "Null mapped_action!";
   }
@@ -414,11 +390,7 @@
            << "Unable to map ActionProfileGroup without valid P4 configuration";
   }
   ASSIGN_OR_RETURN(
-<<<<<<< HEAD
-      const p4::config::v1::ActionProfile& unused_profile_p4_info,
-=======
       const ::p4::config::v1::ActionProfile& unused_profile_p4_info,
->>>>>>> d387e187
       p4_info_manager_->FindActionProfileByID(group.action_profile_id()));
   mapped_action->set_type(P4_ACTION_TYPE_PROFILE_GROUP_ID);
   // TODO: Refactor the code in P4InfoManager so that you do not
@@ -580,13 +552,8 @@
   return ::util::OkStatus();
 }
 
-<<<<<<< HEAD
-::util::Status P4TableMapper::LookupTable(int table_id,
-                                          ::p4::config::v1::Table* table) const {
-=======
 ::util::Status P4TableMapper::LookupTable(
     int table_id, ::p4::config::v1::Table* table) const {
->>>>>>> d387e187
   ASSIGN_OR_RETURN(*table, p4_info_manager_->FindTableByID(table_id));
   return ::util::OkStatus();
 }
@@ -600,26 +567,17 @@
 }
 
 ::util::Status P4TableMapper::HandlePrePushStaticEntryChanges(
-<<<<<<< HEAD
-    const p4::v1::WriteRequest& new_static_config, p4::v1::WriteRequest* out_request) {
-=======
     const ::p4::v1::WriteRequest& new_static_config,
     ::p4::v1::WriteRequest* out_request) {
->>>>>>> d387e187
   // This call should work before the first pipeline config is pushed.
   return static_entry_mapper_->HandlePrePushChanges(new_static_config,
                                                     out_request);
 }
 
 ::util::Status P4TableMapper::HandlePostPushStaticEntryChanges(
-<<<<<<< HEAD
-    const p4::v1::WriteRequest& new_static_config, p4::v1::WriteRequest* out_request) {
-  if (!p4_info_manager_.get()) {
-=======
     const ::p4::v1::WriteRequest& new_static_config,
     ::p4::v1::WriteRequest* out_request) {
   if (p4_info_manager_ == nullptr) {
->>>>>>> d387e187
     return MAKE_ERROR(ERR_INTERNAL)
            << "Unable to handle static entries without valid P4 configuration";
   }
@@ -645,11 +603,7 @@
 }
 
 ::util::Status P4TableMapper::AddMapEntryFromPreamble(
-<<<<<<< HEAD
-    const p4::config::v1::Preamble& preamble) {
-=======
     const ::p4::config::v1::Preamble& preamble) {
->>>>>>> d387e187
   std::string name_key = GetMapperNameKey(preamble);
   if (!name_key.empty()) {
     auto iter = p4_pipeline_config_.table_map().find(name_key);
@@ -673,15 +627,6 @@
 }
 
 std::string P4TableMapper::GetMapperNameKey(
-<<<<<<< HEAD
-    const p4::config::v1::Preamble& preamble) {
-  return preamble.name();
-}
-
-util::Status P4TableMapper::PrepareMatchFields(
-    const p4::config::v1::Table& table_p4_info, const p4::v1::TableEntry& table_entry,
-    std::vector<p4::v1::FieldMatch>* all_match_fields) const {
-=======
     const ::p4::config::v1::Preamble& preamble) {
   return preamble.name();
 }
@@ -690,7 +635,6 @@
     const ::p4::config::v1::Table& table_p4_info,
     const ::p4::v1::TableEntry& table_entry,
     std::vector<::p4::v1::FieldMatch>* all_match_fields) const {
->>>>>>> d387e187
   // An empty set of match fields changes the default action for tables
   // that were not defined with a const default action in the P4 program.
   if (table_entry.match_size() == 0) {
@@ -729,11 +673,7 @@
   for (const auto& p4info_match_field : table_p4_info.match_fields()) {
     if (requested_field_ids.find(p4info_match_field.id()) ==
         requested_field_ids.end()) {
-<<<<<<< HEAD
-      p4::v1::FieldMatch dont_care_match;
-=======
       ::p4::v1::FieldMatch dont_care_match;
->>>>>>> d387e187
       dont_care_match.set_field_id(p4info_match_field.id());
       all_match_fields->push_back(dont_care_match);
     }
@@ -742,13 +682,8 @@
   return ::util::OkStatus();
 }
 
-<<<<<<< HEAD
-util::Status P4TableMapper::ProcessTableID(
-    const p4::config::v1::Table& table_p4_info, int table_id,
-=======
 ::util::Status P4TableMapper::ProcessTableID(
     const ::p4::config::v1::Table& table_p4_info, int table_id,
->>>>>>> d387e187
     CommonFlowEntry* flow_entry) const {
   flow_entry->mutable_table_info()->set_id(table_id);
   flow_entry->mutable_table_info()->set_name(table_p4_info.preamble().name());
@@ -777,14 +712,9 @@
 // If progress advances this far, ProcessMatchField makes every effort to
 // produce some output for the field in flow_entry, even if it is just a raw
 // copy of an unknown field.
-<<<<<<< HEAD
-util::Status P4TableMapper::ProcessMatchField(
-    const p4::config::v1::Table& table_p4_info, const p4::v1::FieldMatch& match_field,
-=======
 ::util::Status P4TableMapper::ProcessMatchField(
     const ::p4::config::v1::Table& table_p4_info,
     const ::p4::v1::FieldMatch& match_field,
->>>>>>> d387e187
     CommonFlowEntry* flow_entry) const {
   ::util::Status status = ::util::OkStatus();
 
@@ -827,14 +757,9 @@
   return status;
 }
 
-<<<<<<< HEAD
-util::Status P4TableMapper::ProcessTableAction(
-    const p4::config::v1::Table& table_p4_info, const p4::v1::TableAction& table_action,
-=======
 ::util::Status P4TableMapper::ProcessTableAction(
     const ::p4::config::v1::Table& table_p4_info,
     const ::p4::v1::TableAction& table_action,
->>>>>>> d387e187
     CommonFlowEntry* flow_entry) const {
   ::util::Status status = ::util::OkStatus();
 
@@ -846,38 +771,22 @@
   // profile updates instead.
   auto mapped_action = flow_entry->mutable_action();
   switch (table_action.type_case()) {
-<<<<<<< HEAD
-    case p4::v1::TableAction::kAction:
-=======
     case ::p4::v1::TableAction::kAction:
->>>>>>> d387e187
       APPEND_STATUS_IF_ERROR(
           status, ProcessTableActionFunction(
                       table_p4_info, table_action.action(), mapped_action));
       break;
-<<<<<<< HEAD
-    case p4::v1::TableAction::kActionProfileMemberId:
-=======
     case ::p4::v1::TableAction::kActionProfileMemberId:
->>>>>>> d387e187
       mapped_action->set_type(P4_ACTION_TYPE_PROFILE_MEMBER_ID);
       mapped_action->set_profile_member_id(
           table_action.action_profile_member_id());
       break;
-<<<<<<< HEAD
-    case p4::v1::TableAction::kActionProfileGroupId:
-=======
     case ::p4::v1::TableAction::kActionProfileGroupId:
->>>>>>> d387e187
       mapped_action->set_type(P4_ACTION_TYPE_PROFILE_GROUP_ID);
       mapped_action->set_profile_group_id(
           table_action.action_profile_group_id());
       break;
-<<<<<<< HEAD
-    case p4::v1::TableAction::TYPE_NOT_SET: {
-=======
     case ::p4::v1::TableAction::TYPE_NOT_SET: {
->>>>>>> d387e187
       ::util::Status convert_error =
           MAKE_ERROR(ERR_INVALID_PARAM)
           << "Unrecognized P4 TableEntry action type "
@@ -893,15 +802,9 @@
 
 // Hands off to the common ProcessActionFunction after doing action validation
 // specific to tables.
-<<<<<<< HEAD
-util::Status P4TableMapper::ProcessTableActionFunction(
-    const p4::config::v1::Table& table_p4_info, const p4::v1::Action& action,
-    MappedAction* mapped_action) const {
-=======
 ::util::Status P4TableMapper::ProcessTableActionFunction(
     const ::p4::config::v1::Table& table_p4_info,
     const ::p4::v1::Action& action, MappedAction* mapped_action) const {
->>>>>>> d387e187
   if (action.action_id() == 0) {
     return MAKE_ERROR(ERR_INVALID_PARAM)
            << "P4 TableEntry action has no action_id.";
@@ -916,15 +819,9 @@
   return status;
 }
 
-<<<<<<< HEAD
-util::Status P4TableMapper::ProcessProfileActionFunction(
-    const p4::config::v1::ActionProfile& profile_p4_info, const p4::v1::Action& action,
-    MappedAction* mapped_action) const {
-=======
 ::util::Status P4TableMapper::ProcessProfileActionFunction(
     const ::p4::config::v1::ActionProfile& profile_p4_info,
     const ::p4::v1::Action& action, MappedAction* mapped_action) const {
->>>>>>> d387e187
   if (action.action_id() == 0) {
     return MAKE_ERROR(ERR_INVALID_PARAM)
            << "P4 ActionProfileMember action has no action_id.";
@@ -941,13 +838,8 @@
   return status;
 }
 
-<<<<<<< HEAD
-util::Status P4TableMapper::ProcessActionFunction(
-    const p4::v1::Action& action, MappedAction* mapped_action) const {
-=======
 ::util::Status P4TableMapper::ProcessActionFunction(
     const ::p4::v1::Action& action, MappedAction* mapped_action) const {
->>>>>>> d387e187
   ::util::Status status = ::util::OkStatus();
   auto desc_iter = global_id_table_map_.find(action.action_id());
   if (desc_iter != global_id_table_map_.end()) {
@@ -1010,13 +902,8 @@
   return status;
 }
 
-<<<<<<< HEAD
-util::Status P4TableMapper::IsTableUpdateAllowed(
-    const p4::config::v1::Table& table_p4_info,
-=======
 ::util::Status P4TableMapper::IsTableUpdateAllowed(
     const ::p4::config::v1::Table& table_p4_info,
->>>>>>> d387e187
     const P4TableDescriptor& descriptor) const {
   // The static_table_updates_enabled_ flag qualifies updates to tables with
   // static entries, regardless of whether they are hidden.
@@ -1065,11 +952,7 @@
 ::util::Status P4TableMapper::P4ActionParamMapper::AddAction(int table_id,
                                                              int action_id) {
   // The action_id should have P4Info and a p4_global_table_map_ entry.
-<<<<<<< HEAD
-  p4::config::v1::Action action_info;
-=======
   ::p4::config::v1::Action action_info;
->>>>>>> d387e187
   ASSIGN_OR_RETURN(action_info, p4_info_manager_.FindActionByID(action_id));
   auto iter = p4_global_table_map_.find(action_id);
   if (iter == p4_global_table_map_.end()) {
@@ -1126,11 +1009,7 @@
 }
 
 ::util::Status P4TableMapper::P4ActionParamMapper::MapActionParam(
-<<<<<<< HEAD
-    int action_id, const p4::v1::Action::Param& param,
-=======
     int action_id, const ::p4::v1::Action::Param& param,
->>>>>>> d387e187
     MappedAction* mapped_action) const {
   ::util::Status status = ::util::OkStatus();
 
@@ -1266,11 +1145,7 @@
 }
 
 void P4TableMapper::P4ActionParamMapper::ConvertParamValue(
-<<<<<<< HEAD
-    const p4::v1::Action::Param& param, int bit_width,
-=======
     const ::p4::v1::Action::Param& param, int bit_width,
->>>>>>> d387e187
     P4ActionFunction::P4ActionFields* value) {
   if (bit_width <= 32)
     value->set_u32(ByteStreamToUint<uint32>(param.value()));
