// Copyright 2018 Google LLC
//
// Licensed under the Apache License, Version 2.0 (the "License");
// you may not use this file except in compliance with the License.
// You may obtain a copy of the License at
//
//      http://www.apache.org/licenses/LICENSE-2.0
//
// Unless required by applicable law or agreed to in writing, software
// distributed under the License is distributed on an "AS IS" BASIS,
// WITHOUT WARRANTIES OR CONDITIONS OF ANY KIND, either express or implied.
// See the License for the specific language governing permissions and
// limitations under the License.


#include "stratum/hal/lib/bcm/bcm_table_manager.h"

#include <memory>
#include <vector>

#include "stratum/glue/status/canonical_errors.h"
#include "stratum/glue/status/status_test_util.h"
#include "stratum/hal/lib/bcm/bcm_chassis_ro_mock.h"
#include "stratum/hal/lib/bcm/constants.h"
#include "stratum/hal/lib/common/constants.h"
#include "stratum/hal/lib/common/writer_mock.h"
#include "stratum/hal/lib/p4/p4_table_mapper_mock.h"
#include "stratum/lib/test_utils/matchers.h"
#include "stratum/lib/utils.h"
#include "stratum/public/lib/error.h"
#include "gmock/gmock.h"
#include "gtest/gtest.h"
<<<<<<< HEAD
=======
#include "absl/container/flat_hash_map.h"
#include "absl/container/flat_hash_set.h"
>>>>>>> d387e187
#include "absl/memory/memory.h"
#include "absl/strings/str_cat.h"
#include "absl/strings/strip.h"
#include "absl/strings/substitute.h"
#include "p4/config/v1/p4info.pb.h"
<<<<<<< HEAD
#include "stratum/glue/gtl/flat_hash_map.h"
=======
>>>>>>> d387e187
#include "stratum/glue/gtl/map_util.h"

using ::stratum::test_utils::EqualsProto;
using ::stratum::test_utils::UnorderedEqualsProto;
using ::testing::_;
using ::testing::DoAll;
using ::testing::HasSubstr;
using ::testing::Pair;
using ::testing::Return;
using ::testing::SetArgPointee;
using ::testing::UnorderedElementsAre;
using stratum::test_utils::IsOkAndHolds;
using stratum::test_utils::StatusIs;

namespace stratum {
namespace hal {
namespace bcm {

class BcmTableManagerTest : public ::testing::Test {
 protected:
  void SetUp() override {
    bcm_chassis_ro_mock_ = absl::make_unique<BcmChassisRoMock>();
    p4_table_mapper_mock_ = absl::make_unique<P4TableMapperMock>();
    bcm_table_manager_ = BcmTableManager::CreateInstance(
        bcm_chassis_ro_mock_.get(), p4_table_mapper_mock_.get(), kUnit);
  }

  void TearDown() override { ASSERT_OK(bcm_table_manager_->Shutdown()); }

  ::util::Status PopulateConfigAndPortMaps(
      ChassisConfig* config, std::map<uint32, SdkPort>* port_id_to_sdk_port,
      std::map<uint32, SdkTrunk>* trunk_id_to_sdk_trunk) {
    if (config) {
      const std::string& config_text =
          absl::Substitute(kChassisConfigTemplate, kNodeId, kPortId1,
                           kLogicalPort1, kPortId2, kLogicalPort2);
      RETURN_IF_ERROR(ParseProtoFromString(config_text, config));
    }
    if (port_id_to_sdk_port) {
      // Two ports on this unit.
      port_id_to_sdk_port->insert({kPortId1, {kUnit, kLogicalPort1}});
      port_id_to_sdk_port->insert({kPortId2, {kUnit, kLogicalPort2}});
    }
    if (trunk_id_to_sdk_trunk) {
      // One trunk on this unit.
      trunk_id_to_sdk_trunk->insert({kTrunkId1, {kUnit, kTrunkPort1}});
    }

    return ::util::OkStatus();
  }

  void PushTestConfig() {
    ChassisConfig config;
    std::map<uint32, SdkPort> port_id_to_sdk_port = {};
    std::map<uint32, SdkTrunk> trunk_id_to_sdk_trunk = {};
    ASSERT_OK(PopulateConfigAndPortMaps(&config, &port_id_to_sdk_port,
                                        &trunk_id_to_sdk_trunk));

    EXPECT_CALL(*bcm_chassis_ro_mock_, GetPortIdToSdkPortMap(kNodeId))
        .WillOnce(Return(port_id_to_sdk_port));
    EXPECT_CALL(*bcm_chassis_ro_mock_, GetTrunkIdToSdkTrunkMap(kNodeId))
        .WillOnce(Return(trunk_id_to_sdk_trunk));

    ASSERT_OK(bcm_table_manager_->PushChassisConfig(config, kNodeId));

    ASSERT_OK(VerifyInternalState());
  }

  ::util::Status VerifyInternalState() {
    CHECK_RETURN_IF_FALSE(kNodeId == bcm_table_manager_->node_id_);
    CHECK_RETURN_IF_FALSE(2U ==
                          bcm_table_manager_->port_id_to_logical_port_.size());
    CHECK_RETURN_IF_FALSE(1U ==
                          bcm_table_manager_->trunk_id_to_trunk_port_.size());
    CHECK_RETURN_IF_FALSE(
        bcm_table_manager_->port_id_to_logical_port_[kPortId1] ==
        kLogicalPort1);
    CHECK_RETURN_IF_FALSE(
        bcm_table_manager_->port_id_to_logical_port_[kPortId2] ==
        kLogicalPort2);
    CHECK_RETURN_IF_FALSE(
        bcm_table_manager_->trunk_id_to_trunk_port_[kTrunkId1] == kTrunkPort1);

    return ::util::OkStatus();
  }

  ::util::Status VerifyTableEntry(const ::p4::v1::TableEntry& entry,
                                  bool table_id_exists, bool key_match,
                                  bool proto_match) {
<<<<<<< HEAD
    util::StatusOr<p4::v1::TableEntry> result =
=======
    ::util::StatusOr<::p4::v1::TableEntry> result =
>>>>>>> d387e187
        bcm_table_manager_->LookupTableEntry(entry);
    ::util::Status status = result.status();
    if (!table_id_exists) {
      CHECK_RETURN_IF_FALSE(
          !status.ok() &&
          absl::StrContains(status.error_message(), "Could not find table"))
          << "Did not expect table id to exist. Status: " << status;
      return ::util::OkStatus();
    }
    if (!key_match) {
      CHECK_RETURN_IF_FALSE(
          !status.ok() && absl::StrContains(status.error_message(),
                                            "does not contain a matching flow"))
          << "Did not expect key match. Status: " << status;
      return ::util::OkStatus();
    }
    RETURN_IF_ERROR(status);
    CHECK_RETURN_IF_FALSE(proto_match ==
                          ProtoEqual(result.ValueOrDie(), entry));
    return ::util::OkStatus();
  }

  ::util::Status VerifyActionProfileMember(
      const ::p4::v1::ActionProfileMember& member,
<<<<<<< HEAD
      BcmNonMultipathNexthop::Type type, int egress_intf_id,
=======
      BcmNonMultipathNexthop::Type type, int egress_intf_id, int bcm_port,
>>>>>>> d387e187
      uint32 group_ref_count, uint32 flow_ref_count) {
    CHECK_RETURN_IF_FALSE(
        bcm_table_manager_->ActionProfileMemberExists(member.member_id()));
    const auto& members = bcm_table_manager_->members_;
    auto it = members.find(member.member_id());
    CHECK_RETURN_IF_FALSE(it != members.end());
    CHECK_RETURN_IF_FALSE(ProtoEqual(member, it->second));
    BcmNonMultipathNexthopInfo info;
    RETURN_IF_ERROR(bcm_table_manager_->GetBcmNonMultipathNexthopInfo(
        member.member_id(), &info));
    CHECK_RETURN_IF_FALSE(type == info.type);
    CHECK_RETURN_IF_FALSE(egress_intf_id == info.egress_intf_id);
    CHECK_RETURN_IF_FALSE(bcm_port == info.bcm_port);
    CHECK_RETURN_IF_FALSE(group_ref_count == info.group_ref_count);
    CHECK_RETURN_IF_FALSE(flow_ref_count == info.flow_ref_count);

    return ::util::OkStatus();
  }

  ::util::Status VerifyActionProfileGroup(
      const ::p4::v1::ActionProfileGroup& group, int egress_intf_id,
      uint32 flow_ref_count,
      std::map<uint32, std::tuple<uint32, uint32, int>>
          member_id_to_weight_group_ref_count_port) {
    CHECK_RETURN_IF_FALSE(
        bcm_table_manager_->ActionProfileGroupExists(group.group_id()));
    const auto& groups = bcm_table_manager_->groups_;
    auto it = groups.find(group.group_id());
    CHECK_RETURN_IF_FALSE(it != groups.end());
    CHECK_RETURN_IF_FALSE(ProtoEqual(group, it->second));
    BcmMultipathNexthopInfo group_info;
    RETURN_IF_ERROR(bcm_table_manager_->GetBcmMultipathNexthopInfo(
        group.group_id(), &group_info));
    CHECK_RETURN_IF_FALSE(egress_intf_id == group_info.egress_intf_id);
    CHECK_RETURN_IF_FALSE(flow_ref_count == group_info.flow_ref_count);
    CHECK_RETURN_IF_FALSE(member_id_to_weight_group_ref_count_port.size() ==
                          group_info.member_id_to_weight.size());
    for (const auto& e : member_id_to_weight_group_ref_count_port) {
      CHECK_RETURN_IF_FALSE(std::get<0>(e.second) ==
                            group_info.member_id_to_weight[e.first]);
      BcmNonMultipathNexthopInfo member_info;
      RETURN_IF_ERROR(bcm_table_manager_->GetBcmNonMultipathNexthopInfo(
          e.first, &member_info));
      CHECK_RETURN_IF_FALSE(std::get<1>(e.second) ==
                            member_info.group_ref_count);
      CHECK_RETURN_IF_FALSE(std::get<2>(e.second) == member_info.bcm_port);
      // If this is a logical port, check that there is a mapping to the set of
      // referencing groups.
      auto* logical_port = gtl::FindOrNull(
          bcm_table_manager_->port_id_to_logical_port_, std::get<2>(e.second));
      if (logical_port) {
        auto* group_ids = gtl::FindOrNull(
            bcm_table_manager_->port_to_group_ids_, *logical_port);
        CHECK_RETURN_IF_FALSE(group_ids != nullptr);
        CHECK_RETURN_IF_FALSE(gtl::ContainsKey(*group_ids, group.group_id()));
      }
    }

    return ::util::OkStatus();
  }

  // Insert a simple action profile member with nexthop type port.
  ::util::Status InsertSimpleActionProfileMember(uint32 member_id) {
    ::p4::v1::ActionProfileMember member;
    member.set_member_id(member_id);
    member.set_action_profile_id(kActionProfileId1);
    ::util::Status profile_member_status =
        bcm_table_manager_->AddActionProfileMember(
            member, BcmNonMultipathNexthop::NEXTHOP_TYPE_PORT, kEgressIntfId1,
            kLogicalPort1);
    EXPECT_OK(profile_member_status)
        << "Failed to insert action profile member " << member_id;
    return profile_member_status;
  }

  // Insert a simple set of table entries and return a map from table_id to
  // table entry vector. Should only be run one time per node.
<<<<<<< HEAD
  stratum::gtl::flat_hash_map<uint32, std::vector<::p4::v1::TableEntry>>
  InsertSimpleTableEntries(std::vector<uint32> tables, int entries_per_table) {
    stratum::gtl::flat_hash_map<uint32, std::vector<::p4::v1::TableEntry>> entry_map;
=======
  absl::flat_hash_map<uint32, std::vector<::p4::v1::TableEntry>>
  InsertSimpleTableEntries(std::vector<uint32> tables, int entries_per_table) {
    absl::flat_hash_map<uint32, std::vector<::p4::v1::TableEntry>> entry_map;
>>>>>>> d387e187
    if (!InsertSimpleActionProfileMember(kMemberId1).ok()) {
      return entry_map;
    }
    for (uint32 table : tables) {
      for (int i = 0; i < entries_per_table; ++i) {
        ::p4::v1::TableEntry entry;
        entry.set_table_id(table);
        entry.add_match()->set_field_id(kFieldId1 + i);
        entry.mutable_action()->set_action_profile_member_id(kMemberId1);
        ::util::Status table_status = bcm_table_manager_->AddTableEntry(entry);
        EXPECT_OK(table_status)
            << "Failed to add entry " << i << " to table " << table;
        if (!table_status.ok()) continue;
        entry_map[table].push_back(entry);
      }
    }
    return entry_map;
  }

  // A configuration with 1 node (aka chip) and 2 ports.
  static constexpr char kChassisConfigTemplate[] = R"(
      description: "Sample Generic Trident2 config."
      chassis {
        platform: PLT_GENERIC_TRIDENT2
        name: "standalone"
      }
      nodes {
        id: $0
        slot: 1
      }
      singleton_ports {
        id: $1
        slot: 1
        port: $2
        speed_bps: 40000000000
      }
      singleton_ports {
        id: $3
        slot: 1
        port: $4
        speed_bps: 40000000000
      }
  )";
  static constexpr char kErrorMsg[] = "Some error";
  static constexpr uint64 kNodeId = 123123123;
  static constexpr int kUnit = 0;
  static constexpr uint64 kPortId1 = 111111111;
  static constexpr uint64 kPortId2 = 222222222;
  static constexpr uint64 kPortId3 = 333333333;
  static constexpr uint64 kTrunkId1 = 444444444;
  static constexpr int kPort1 = 1;
  static constexpr int kPort2 = 2;
  static constexpr int kLogicalPort1 = 33;
  static constexpr int kLogicalPort2 = 34;
  static constexpr int kTrunkPort1 = 77;
  static constexpr int kCpuPort = 0;
  static constexpr uint64 kSrcMac1 = 0x1122334455;
  static constexpr uint64 kDstMac1 = 0x1234512345;
  static constexpr uint32 kActionProfileId1 = 841;
  static constexpr uint32 kActionProfileId2 = 952;
  static constexpr uint32 kMemberId1 = 123;
  static constexpr uint32 kMemberId2 = 456;
  static constexpr uint32 kMemberId3 = 789;
  static constexpr uint32 kGroupId1 = 111;
  static constexpr uint32 kGroupId2 = 222;
  static constexpr uint32 kGroupId3 = 333;
  static constexpr int kEgressIntfId1 = 10001;
  static constexpr int kEgressIntfId2 = 10002;
  static constexpr int kEgressIntfId3 = 10003;
  static constexpr int kEgressIntfId4 = 20001;
  static constexpr int kEgressIntfId5 = 20002;
  static constexpr int kEgressIntfId6 = 20003;
  static constexpr uint32 kTableId1 = 345678;
  static constexpr uint32 kTableId2 = 456789;
  static constexpr uint32 kFieldId1 = 1;
  static constexpr uint32 kFieldId2 = 2;
  static constexpr int kClassId1 = 23;

  std::unique_ptr<BcmChassisRoMock> bcm_chassis_ro_mock_;
  std::unique_ptr<P4TableMapperMock> p4_table_mapper_mock_;
  std::unique_ptr<BcmTableManager> bcm_table_manager_;
};

constexpr char BcmTableManagerTest::kChassisConfigTemplate[];
constexpr char BcmTableManagerTest::kErrorMsg[];
constexpr uint64 BcmTableManagerTest::kNodeId;
constexpr int BcmTableManagerTest::kUnit;
constexpr uint64 BcmTableManagerTest::kPortId1;
constexpr uint64 BcmTableManagerTest::kPortId2;
constexpr uint64 BcmTableManagerTest::kPortId3;
constexpr uint64 BcmTableManagerTest::kTrunkId1;
constexpr int BcmTableManagerTest::kPort1;
constexpr int BcmTableManagerTest::kPort2;
constexpr int BcmTableManagerTest::kLogicalPort1;
constexpr int BcmTableManagerTest::kLogicalPort2;
constexpr int BcmTableManagerTest::kTrunkPort1;
constexpr int BcmTableManagerTest::kCpuPort;
constexpr uint64 BcmTableManagerTest::kSrcMac1;
constexpr uint64 BcmTableManagerTest::kDstMac1;
constexpr uint32 BcmTableManagerTest::kActionProfileId1;
constexpr uint32 BcmTableManagerTest::kActionProfileId2;
constexpr uint32 BcmTableManagerTest::kMemberId1;
constexpr uint32 BcmTableManagerTest::kMemberId2;
constexpr uint32 BcmTableManagerTest::kMemberId3;
constexpr uint32 BcmTableManagerTest::kGroupId1;
constexpr uint32 BcmTableManagerTest::kGroupId2;
constexpr uint32 BcmTableManagerTest::kGroupId3;
constexpr int BcmTableManagerTest::kEgressIntfId1;
constexpr int BcmTableManagerTest::kEgressIntfId2;
constexpr int BcmTableManagerTest::kEgressIntfId3;
constexpr int BcmTableManagerTest::kEgressIntfId4;
constexpr int BcmTableManagerTest::kEgressIntfId5;
constexpr int BcmTableManagerTest::kEgressIntfId6;
constexpr uint32 BcmTableManagerTest::kTableId1;
constexpr uint32 BcmTableManagerTest::kTableId2;
constexpr uint32 BcmTableManagerTest::kFieldId1;
constexpr uint32 BcmTableManagerTest::kFieldId2;
constexpr int BcmTableManagerTest::kClassId1;

namespace {

// Returns a BcmField containing the const condition for a P4HeaderType.
::util::StatusOr<BcmField> ConstCondition(P4HeaderType p4_header_type) {
  static const auto* field_map = new absl::flat_hash_map<P4HeaderType, string>({
      {P4_HEADER_ARP, "type: IP_TYPE value { u32: 0x0806 }"},
      {P4_HEADER_IPV4, "type: IP_TYPE value { u32: 0x0800 }"},
      {P4_HEADER_IPV6, "type: IP_TYPE value { u32: 0x86dd }"},
      {P4_HEADER_TCP, "type: IP_PROTO_NEXT_HDR value { u32: 6 }"},
      {P4_HEADER_UDP, "type: IP_PROTO_NEXT_HDR value { u32: 17 }"},
      {P4_HEADER_UDP_PAYLOAD, "type: IP_PROTO_NEXT_HDR value { u32: 17 }"},
      {P4_HEADER_GRE, "type: IP_PROTO_NEXT_HDR value { u32: 47 }"},
      {P4_HEADER_ICMP, "type: IP_PROTO_NEXT_HDR value { u32: 1 }"},
  });

  BcmField bcm_field;
  string bcm_field_proto_string =
      gtl::FindWithDefault(*field_map, p4_header_type, "");
  if (bcm_field_proto_string.empty()) {
    return util::NotFoundErrorBuilder(GTL_LOC)
           << "No const condition for header type "
           << P4HeaderType_Name(p4_header_type);
  }
  CHECK_OK(ParseProtoFromString(bcm_field_proto_string, &bcm_field));
  return bcm_field;
}

// Returns the name of a P4HeaderType parameter.
string ParamName(testing::TestParamInfo<P4HeaderType> param_info) {
  return P4HeaderType_Name(param_info.param);
}

void FillBcmTableEntryValue(const MappedField::Value& source,
                            BcmTableEntryValue* destination) {
  switch (source.data_case()) {
    case MappedField::Value::kU32:
      destination->set_u32(source.u32());
      break;
    case MappedField::Value::kU64:
      destination->set_u64(source.u64());
      break;
    case MappedField::Value::kB:
      destination->set_b(source.b());
      break;
    case MappedField::Value::kRawPiMatch:
      break;  // Unhandled for now.
    case MappedField::Value::DATA_NOT_SET:
      break;  // Don't do anything if there is no value.
  }
}

// Strip "P4_FIELD_TYPE_" from the type name and copy all parameters from a
// MappedField to a BcmField.
bool StripFieldTypeAndCopyToBcm(const MappedField& p4_field,
                                BcmField* bcm_field) {
  bcm_field->Clear();
  std::string bcm_field_name = std::string(
      absl::StripPrefix(P4FieldType_Name(p4_field.type()), "P4_FIELD_TYPE_"));
  BcmField::Type bcm_field_type;
  if (!BcmField::Type_Parse(bcm_field_name, &bcm_field_type)) {
    return false;
  }
  bcm_field->set_type(bcm_field_type);
  if (p4_field.has_value()) {
    FillBcmTableEntryValue(p4_field.value(), bcm_field->mutable_value());
  }
  if (p4_field.has_mask()) {
    FillBcmTableEntryValue(p4_field.mask(), bcm_field->mutable_mask());
  }
  return true;
}

// Return a constant reference to a vector set of pairs containing default
// values for all implemented p4 --> bcm field translations.
const std::vector<std::pair<MappedField, BcmField>>& P4ToBcmFields() {
  static auto* field_map = []() {
    auto* field_map = new std::vector<std::pair<MappedField, BcmField>>();
    MappedField p4_field;
    BcmField bcm_field;
    // P4_FIELD_TYPE_UNKNOWN: No conversion.
    // P4_FIELD_TYPE_ANNOTATED: No conversion.
    //
    EXPECT_OK(ParseProtoFromString(R"PROTO(
      type: P4_FIELD_TYPE_ETH_SRC
      value { u64: 11111111111111 }
      mask { u64: 99999999999999 }
    )PROTO", &p4_field));
    EXPECT_TRUE(StripFieldTypeAndCopyToBcm(p4_field, &bcm_field));
    field_map->push_back(std::make_pair(p4_field, bcm_field));

    EXPECT_OK(ParseProtoFromString(R"PROTO(
      type: P4_FIELD_TYPE_ETH_DST
      value { u64: 22222222222222 }
      mask { u64: 99999999999999 }
    )PROTO", &p4_field));
    EXPECT_TRUE(StripFieldTypeAndCopyToBcm(p4_field, &bcm_field));
    field_map->push_back(std::make_pair(p4_field, bcm_field));
    // P4_FIELD_TYPE_ETH_TYPE: No currentf conversion.
    // P4_FIELD_TYPE_VLAN_VID: No current conversion.
    // P4_FIELD_TYPE_VLAN_PCP: No current conversion.

    EXPECT_OK(ParseProtoFromString(R"PROTO(
      type: P4_FIELD_TYPE_IPV4_SRC
      value { u32: 11111111 }
      mask { u32: 99999999 }
    )PROTO", &p4_field));
    EXPECT_TRUE(StripFieldTypeAndCopyToBcm(p4_field, &bcm_field));
    field_map->push_back(std::make_pair(p4_field, bcm_field));

    EXPECT_OK(ParseProtoFromString(R"PROTO(
      type: P4_FIELD_TYPE_IPV4_DST
      value { u32: 22222222 }
      mask { u32: 99999999 }
    )PROTO", &p4_field));
    EXPECT_TRUE(StripFieldTypeAndCopyToBcm(p4_field, &bcm_field));
    field_map->push_back(std::make_pair(p4_field, bcm_field));

    // P4_FIELD_TYPE_IPV4_PROTO: No current conversion.
    // P4_FIELD_TYPE_IPV4_DIFFSERV: No current conversion.
    // P4_FIELD_TYPE_NW_TTL: No current conversion.

    EXPECT_OK(ParseProtoFromString(R"PROTO(
      type: P4_FIELD_TYPE_IPV6_SRC
      value { b: "\x00\x01\x02\x03\x04\x05" }
      mask { b: "\xaf\xaf\xaf\xaf\xaf\xaf" }
    )PROTO", &p4_field));
    // IPV6_SRC translated to IPV6_SRC_UPPER_64.
    EXPECT_OK(ParseProtoFromString(R"PROTO(
      type: IPV6_SRC_UPPER_64
      value { b: "\x00\x01\x02\x03\x04\x05" }
      mask { b: "\xaf\xaf\xaf\xaf\xaf\xaf" }
    )PROTO", &bcm_field));
    field_map->push_back(std::make_pair(p4_field, bcm_field));

    EXPECT_OK(ParseProtoFromString(R"PROTO(
      type: P4_FIELD_TYPE_IPV6_DST
      value { b: "\x10\x11\x12\x13\x14\x15" }
      mask { b: "\xcf\xcf\xcf\xcf\xcf\xcf" }
    )PROTO", &p4_field));
    // IPV6_DST translated to IPV6_SRC_UPPER_64.
    EXPECT_OK(ParseProtoFromString(R"PROTO(
      type: IPV6_DST_UPPER_64
      value { b: "\x10\x11\x12\x13\x14\x15" }
      mask { b: "\xcf\xcf\xcf\xcf\xcf\xcf" }
    )PROTO", &bcm_field));
    field_map->push_back(std::make_pair(p4_field, bcm_field));

    // P4_FIELD_TYPE_IPV6_NEXT_HDR: No current conversion.
    // P4_FIELD_TYPE_IPV6_TRAFFIC_CLASS: No current conversion.
    // P4_FIELD_TYPE_ICMP_CODE: No current conversion.
    // P4_FIELD_TYPE_L4_SRC_PORT: No current conversion.
    // P4_FIELD_TYPE_L4_DST_PORT: No current conversion.
    // P4_FIELD_TYPE_ARP_TPA: No current conversion.

    EXPECT_OK(ParseProtoFromString(R"PROTO(
      type: P4_FIELD_TYPE_VRF
      value { u32: 1234 }
    )PROTO", &p4_field));
    EXPECT_TRUE(StripFieldTypeAndCopyToBcm(p4_field, &bcm_field));
    field_map->push_back(std::make_pair(p4_field, bcm_field));

    // P4_FIELD_TYPE_CLASS_ID: No current conversion.
    // P4_FIELD_TYPE_COLOR: No current conversion.
    // P4_FIELD_TYPE_EGRESS_PORT: No current conversion.
    // P4_FIELD_TYPE_INGRESS_PORT: No current conversion.
    // P4_FIELD_TYPE_IN_METER: No current conversion.

    return field_map;
  }();
  return *field_map;
}

// Strip "P4_FIELD_TYPE_" from the type name and copy all parameters from a
// MappedField to a BcmField.
bool StripFieldTypeAndCopyToBcm(
    const P4ActionFunction::P4ActionFields& p4_field, BcmAction* bcm_action) {
  bcm_action->Clear();
  std::string bcm_field_name = std::string(absl::StripPrefix(
      P4FieldType_Name(p4_field.type()).c_str(), "P4_FIELD_TYPE_"));
  BcmAction::Type bcm_action_type;
  BcmAction::Param::Type bcm_action_param_type;
  if (bcm_field_name == "CLASS_ID") {
    // TODO: Remove this block once P4 class id qualifier
    // handling is fixed.
    bcm_action_type = BcmAction::SET_VFP_DST_CLASS_ID;
    bcm_action_param_type = BcmAction::Param::VFP_DST_CLASS_ID;
  } else if (bcm_field_name == "VLAN_VID") {
    // TODO: This if-else block will need to be changed to
    // accommodate actions beyond setting a field (e.g adding VLAN tag as
    // opposed to seetting the current outer VLAN tag).
    bcm_action_type = BcmAction::ADD_OUTER_VLAN;
    bcm_action_param_type = BcmAction::Param::VLAN_VID;
  } else if (!BcmAction::Type_Parse("SET_" + bcm_field_name,
                                    &bcm_action_type) ||
             !BcmAction::Param::Type_Parse(bcm_field_name,
                                           &bcm_action_param_type)) {
    return false;
  }
  bcm_action->set_type(bcm_action_type);
  auto* param = bcm_action->add_params();
  param->set_type(bcm_action_param_type);
  switch (p4_field.value_case()) {
    case P4ActionFunction::P4ActionFields::kU32:
      param->mutable_value()->set_u32(p4_field.u32());
      break;
    case P4ActionFunction::P4ActionFields::kU64:
      param->mutable_value()->set_u64(p4_field.u64());
      break;
    case P4ActionFunction::P4ActionFields::kB:
      param->mutable_value()->set_b(p4_field.b());
      break;
    default:
      break;
  }
  return true;
}

// Return a constant reference to a vector set of pairs containing default
// values for all implemented p4 --> bcm field translations.
const std::vector<std::pair<P4ActionFunction::P4ActionFields, BcmAction>>&
P4ToBcmActions() {
  static auto* field_map = []() {
    auto* field_map = new std::vector<
        std::pair<P4ActionFunction::P4ActionFields, BcmAction>>();
    P4ActionFunction::P4ActionFields p4_field;
    BcmAction bcm_action;
    // P4_FIELD_TYPE_UNKNOWN: No conversion.
    // P4_FIELD_TYPE_ANNOTATED: No conversion.
    //
    EXPECT_OK(ParseProtoFromString(R"PROTO(
      type: P4_FIELD_TYPE_ETH_SRC
      u64: 11111111111111
    )PROTO", &p4_field));
    EXPECT_TRUE(StripFieldTypeAndCopyToBcm(p4_field, &bcm_action));
    field_map->push_back(std::make_pair(p4_field, bcm_action));

    EXPECT_OK(ParseProtoFromString(R"PROTO(
      type: P4_FIELD_TYPE_ETH_DST
      u64: 22222222222222
    )PROTO", &p4_field));
    EXPECT_TRUE(StripFieldTypeAndCopyToBcm(p4_field, &bcm_action));
    field_map->push_back(std::make_pair(p4_field, bcm_action));
    // P4_FIELD_TYPE_ETH_TYPE: No current conversion.

    EXPECT_OK(ParseProtoFromString(R"PROTO(
      type: P4_FIELD_TYPE_VLAN_VID u32: 22
    )PROTO", &p4_field));
    EXPECT_TRUE(StripFieldTypeAndCopyToBcm(p4_field, &bcm_action));
    field_map->push_back(std::make_pair(p4_field, bcm_action));

    EXPECT_OK(ParseProtoFromString(R"PROTO(
      type: P4_FIELD_TYPE_VLAN_PCP u32: 22
    )PROTO", &p4_field));
    EXPECT_TRUE(StripFieldTypeAndCopyToBcm(p4_field, &bcm_action));
    field_map->push_back(std::make_pair(p4_field, bcm_action));

    EXPECT_OK(ParseProtoFromString(R"PROTO(
      type: P4_FIELD_TYPE_IPV4_SRC
      u32: 11111111
    )PROTO", &p4_field));
    EXPECT_TRUE(StripFieldTypeAndCopyToBcm(p4_field, &bcm_action));
    field_map->push_back(std::make_pair(p4_field, bcm_action));

    EXPECT_OK(ParseProtoFromString(R"PROTO(
      type: P4_FIELD_TYPE_IPV4_DST
      u32: 22222222
    )PROTO", &p4_field));
    EXPECT_TRUE(StripFieldTypeAndCopyToBcm(p4_field, &bcm_action));
    field_map->push_back(std::make_pair(p4_field, bcm_action));

    // P4_FIELD_TYPE_IPV4_PROTO: No current conversion.
    // P4_FIELD_TYPE_IPV4_DIFFSERV: No current conversion.
    // P4_FIELD_TYPE_NW_TTL: No current conversion.

    EXPECT_OK(ParseProtoFromString(R"PROTO(
      type: P4_FIELD_TYPE_IPV6_SRC
      b: "\x00\x01\x02\x03\x04\x05"
    )PROTO", &p4_field));
    EXPECT_TRUE(StripFieldTypeAndCopyToBcm(p4_field, &bcm_action));
    field_map->push_back(std::make_pair(p4_field, bcm_action));

    EXPECT_OK(ParseProtoFromString(R"PROTO(
      type: P4_FIELD_TYPE_IPV6_DST
      b: "\x10\x11\x12\x13\x14\x15"
    )PROTO", &p4_field));
    EXPECT_TRUE(StripFieldTypeAndCopyToBcm(p4_field, &bcm_action));
    field_map->push_back(std::make_pair(p4_field, bcm_action));

    // P4_FIELD_TYPE_IPV6_NEXT_HDR: No current conversion.
    // P4_FIELD_TYPE_IPV6_TRAFFIC_CLASS: No current conversion.
    // P4_FIELD_TYPE_ICMP_CODE: No current conversion.
    // P4_FIELD_TYPE_L4_SRC_PORT: No current conversion.
    // P4_FIELD_TYPE_L4_DST_PORT: No current conversion.
    // P4_FIELD_TYPE_ARP_TPA: No current conversion.

    EXPECT_OK(ParseProtoFromString(R"PROTO(
      type: P4_FIELD_TYPE_VRF u32: 1234
    )PROTO", &p4_field));
    EXPECT_TRUE(StripFieldTypeAndCopyToBcm(p4_field, &bcm_action));
    field_map->push_back(std::make_pair(p4_field, bcm_action));

    EXPECT_OK(ParseProtoFromString(R"PROTO(
      type: P4_FIELD_TYPE_CLASS_ID
      u32: 1234
    )PROTO", &p4_field));
    EXPECT_TRUE(StripFieldTypeAndCopyToBcm(p4_field, &bcm_action));
    field_map->push_back(std::make_pair(p4_field, bcm_action));
    // P4_FIELD_TYPE_COLOR: No current conversion.
    // P4_FIELD_TYPE_EGRESS_PORT: No current conversion.
    // P4_FIELD_TYPE_INGRESS_PORT: No current conversion.
    // P4_FIELD_TYPE_IN_METER: No current conversion.

    return field_map;
  }();
  return *field_map;
}

enum Color { kRed = 1, kYellow, kGreen };
constexpr int kNumColors = 3;

struct ColorSet {
<<<<<<< HEAD
  stratum::gtl::flat_hash_set<Color> colors;
=======
  absl::flat_hash_set<Color> colors;
>>>>>>> d387e187
  std::size_t hash() {
    return (colors.count(kRed) << kRed) + (colors.count(kYellow) << kYellow) +
           (colors.count(kGreen) << kGreen);
  }
};

struct CopyDropColors {
  ColorSet copy;
  ColorSet drop;
  std::size_t hash() { return (copy.hash() << 16) + drop.hash(); }
};

struct ColorTestCase {
  CopyDropColors input;
  CopyDropColors output;
};

P4MeterColor ToP4MeterColor(Color color) {
  switch (color) {
    case kRed:
      return P4_METER_RED;
    case kYellow:
      return P4_METER_YELLOW;
    case kGreen:
      return P4_METER_GREEN;
  }
}

BcmAction::Param::Color ToBcmActionParamColor(Color color) {
  switch (color) {
    case kRed:
      return BcmAction::Param::RED;
    case kYellow:
      return BcmAction::Param::YELLOW;
    case kGreen:
      return BcmAction::Param::GREEN;
  }
}

void FillP4CopyToCpuAction(uint32 cpu_queue, CopyDropColors params,
                           CommonFlowEntry* entry) {
  entry->mutable_action()->set_type(P4_ACTION_TYPE_FUNCTION);
  // Queue ID
  P4ActionFunction::P4ActionFields* queue_id_action =
      entry->mutable_action()->mutable_function()->add_modify_fields();
  queue_id_action->set_type(P4_FIELD_TYPE_CPU_QUEUE_ID);
  queue_id_action->set_u32(cpu_queue);
  // Packets to CPU now have the clone port set.
  P4ActionFunction::P4ActionFields* clone_port_action =
      entry->mutable_action()->mutable_function()->add_modify_fields();
  clone_port_action->set_type(P4_FIELD_TYPE_CLONE_PORT);
  clone_port_action->set_u32(cpu_queue);  // The actual port doesn't matter.
  // Clone
  if (!params.copy.colors.empty()) {
    P4ActionFunction::P4ActionPrimitive* clone_action =
        entry->mutable_action()->mutable_function()->add_primitives();
    clone_action->set_op_code(P4_ACTION_OP_CLONE);
    for (Color color : params.copy.colors) {
      clone_action->add_meter_colors(ToP4MeterColor(color));
    }
  }
  // Drop
  if (!params.drop.colors.empty()) {
    P4ActionFunction::P4ActionPrimitive* drop_action =
        entry->mutable_action()->mutable_function()->add_primitives();
    drop_action->set_op_code(P4_ACTION_OP_DROP);
    for (Color color : params.drop.colors) {
      drop_action->add_meter_colors(ToP4MeterColor(color));
    }
  }
}

void FillP4SendToCpuAction(uint32 cpu_queue, CopyDropColors params,
                           CommonFlowEntry* entry) {
  entry->mutable_action()->set_type(P4_ACTION_TYPE_FUNCTION);
  // Queue ID
  P4ActionFunction::P4ActionFields* queue_id_action =
      entry->mutable_action()->mutable_function()->add_modify_fields();
  queue_id_action->set_type(P4_FIELD_TYPE_CPU_QUEUE_ID);
  queue_id_action->set_u32(cpu_queue);
  // Packets to CPU now have the clone port set.
  P4ActionFunction::P4ActionFields* clone_port_action =
      entry->mutable_action()->mutable_function()->add_modify_fields();
  clone_port_action->set_type(P4_FIELD_TYPE_CLONE_PORT);
  clone_port_action->set_u32(cpu_queue);  // The actual port doesn't matter.
  // Egress
  if (!params.copy.colors.empty()) {
    P4ActionFunction::P4ActionFields* send_action =
        entry->mutable_action()->mutable_function()->add_modify_fields();
    send_action->set_type(P4_FIELD_TYPE_EGRESS_PORT);
    send_action->set_u64(kCpuPortId);
    if (params.copy.colors.size() < kNumColors) {
      for (Color color : params.copy.colors) {
        send_action->add_meter_colors(ToP4MeterColor(color));
      }
    }
  }
  // Drop
  if (!params.drop.colors.empty()) {
    P4ActionFunction::P4ActionPrimitive* drop_action =
        entry->mutable_action()->mutable_function()->add_primitives();
    drop_action->set_op_code(P4_ACTION_OP_DROP);
    if (params.drop.colors.size() < kNumColors) {
      for (Color color : params.drop.colors) {
        drop_action->add_meter_colors(ToP4MeterColor(color));
      }
    }
  }
}

void FillBcmCopyToCpuAction(uint32 cpu_queue, CopyDropColors params,
                            BcmFlowEntry* entry) {
  // Copy
  BcmAction copy_template;
  copy_template.set_type(BcmAction::COPY_TO_CPU);
  copy_template.add_params()->set_type(BcmAction::Param::QUEUE);
  copy_template.mutable_params(0)->mutable_value()->set_u32(cpu_queue);
  if (!params.copy.colors.empty()) {
    if (params.copy.colors.size() == kNumColors) {
      *entry->add_actions() = copy_template;
    } else {
      for (Color color : params.copy.colors) {
        BcmAction action = copy_template;
        action.add_params()->set_type(BcmAction::Param::COLOR);
        action.mutable_params(1)->mutable_value()->set_u32(
            ToBcmActionParamColor(color));
        *entry->add_actions() = action;
      }
    }
  }
  // Drop
  BcmAction drop_template;
  drop_template.set_type(BcmAction::DROP);
  if (!params.drop.colors.empty()) {
    if (params.drop.colors.size() == kNumColors) {
      *entry->add_actions() = drop_template;
    } else {
      for (Color color : params.drop.colors) {
        BcmAction action = drop_template;
        action.add_params()->set_type(BcmAction::Param::COLOR);
        action.mutable_params(0)->mutable_value()->set_u32(
            ToBcmActionParamColor(color));
        *entry->add_actions() = action;
      }
    }
  }
}

const std::vector<ColorTestCase>& SendToCpuTestCases() {
  static const auto* test_cases = []() {
<<<<<<< HEAD
    const stratum::gtl::flat_hash_set<Color> all = {kRed, kYellow, kGreen};
=======
    const absl::flat_hash_set<Color> all = {kRed, kYellow, kGreen};
>>>>>>> d387e187
    auto* test_cases = new std::vector<ColorTestCase>();
    ColorTestCase test_case;
    // NO Drop
    test_case.input.drop.colors = {};
    //   Red Send
    test_case.input.copy.colors = {kRed};
    test_case.output.copy.colors = {kRed};
    test_case.output.drop.colors = {kRed};
    test_cases->push_back(test_case);
    //   Yellow Send
    test_case.input.copy.colors = {kYellow};
    test_case.output.copy.colors = {kYellow};
    test_case.output.drop.colors = {kYellow};
    test_cases->push_back(test_case);
    //   Green Send
    test_case.input.copy.colors = {kGreen};
    test_case.output.copy.colors = {kGreen};
    test_case.output.drop.colors = {kGreen};
    test_cases->push_back(test_case);
    //   Red/Yellow Send
    test_case.input.copy.colors = {kRed, kYellow};
    test_case.output.copy.colors = {kRed, kYellow};
    test_case.output.drop.colors = {kRed, kYellow};
    test_cases->push_back(test_case);
    //   Red/Green Send
    test_case.input.copy.colors = {kRed, kGreen};
    test_case.output.copy.colors = {kRed, kGreen};
    test_case.output.drop.colors = {kRed, kGreen};
    test_cases->push_back(test_case);
    //   Yellow/Green Send
    test_case.input.copy.colors = {kYellow, kGreen};
    test_case.output.copy.colors = {kYellow, kGreen};
    test_case.output.drop.colors = {kYellow, kGreen};
    test_cases->push_back(test_case);
    //   Triple Color Send
    test_case.input.copy.colors = {all};
    test_case.output.copy.colors = {all};
    test_case.output.drop.colors = {all};
    test_cases->push_back(test_case);
    // RED Drop
    test_case.input.drop.colors = {kRed};
    //   Red Send
    test_case.input.copy.colors = {kRed};
    test_case.output.copy.colors = {};
    test_case.output.drop.colors = {};
    test_cases->push_back(test_case);
    //   Yellow Send
    test_case.input.copy.colors = {kYellow};
    test_case.output.copy.colors = {kYellow};
    test_case.output.drop.colors = {kRed, kYellow};
    test_cases->push_back(test_case);
    //   Green Send
    test_case.input.copy.colors = {kGreen};
    test_case.output.copy.colors = {kGreen};
    test_case.output.drop.colors = {kRed, kGreen};
    test_cases->push_back(test_case);
    //   Red/Yellow Send
    test_case.input.copy.colors = {kRed, kYellow};
    test_case.output.copy.colors = {};
    test_case.output.drop.colors = {};
    test_cases->push_back(test_case);
    //   Red/Green Send
    test_case.input.copy.colors = {kRed, kGreen};
    test_case.output.copy.colors = {};
    test_case.output.drop.colors = {};
    test_cases->push_back(test_case);
    //   Yellow/Green Send
    test_case.input.copy.colors = {kYellow, kGreen};
    test_case.output.copy.colors = {kYellow, kGreen};
    test_case.output.drop.colors = all;
    test_cases->push_back(test_case);
    //   Triple Color Send
    test_case.input.copy.colors = all;
    test_case.output.copy.colors = {kYellow, kGreen};
    test_case.output.drop.colors = all;
    test_cases->push_back(test_case);
    // RED/GREEN Drop
    test_case.input.drop.colors = {kRed, kGreen};
    //   Red Send
    test_case.input.copy.colors = {kRed};
    test_case.output.copy.colors = {};
    test_case.output.drop.colors = {};
    test_cases->push_back(test_case);
    //   Yellow Send
    test_case.input.copy.colors = {kYellow};
    test_case.output.copy.colors = {kYellow};
    test_case.output.drop.colors = all;
    test_cases->push_back(test_case);
    //   Green Send
    test_case.input.copy.colors = {kGreen};
    test_case.output.copy.colors = {};
    test_case.output.drop.colors = {};
    test_cases->push_back(test_case);
    //   Red/Yellow Send
    test_case.input.copy.colors = {kRed, kYellow};
    test_case.output.copy.colors = {};
    test_case.output.drop.colors = {};
    test_cases->push_back(test_case);
    //   Red/Green Send
    test_case.input.copy.colors = {kRed, kGreen};
    test_case.output.copy.colors = {};
    test_case.output.drop.colors = {};
    test_cases->push_back(test_case);
    //   Yellow/Green Send
    test_case.input.copy.colors = {kYellow, kGreen};
    test_case.output.copy.colors = {};
    test_case.output.drop.colors = {};
    test_cases->push_back(test_case);
    //   Triple Color Send
    test_case.input.copy.colors = all;
    test_case.output.copy.colors = {kYellow};
    test_case.output.drop.colors = all;
    test_cases->push_back(test_case);
    // ALL Drop
    test_case.input.drop.colors = all;
    //  Red Send
    test_case.input.copy.colors = {kRed};
    test_case.output.copy.colors = {};
    test_case.output.drop.colors = {};
    test_cases->push_back(test_case);
    //  Red/Green Send
    test_case.input.copy.colors = {kRed, kGreen};
    test_case.output.copy.colors = {};
    test_case.output.drop.colors = {};
    test_cases->push_back(test_case);
    //  Triple Color Send
    test_case.input.copy.colors = all;
    test_case.output.copy.colors = {};
    test_case.output.drop.colors = {};
    test_cases->push_back(test_case);

    return test_cases;
  }();
  return *test_cases;
}

const std::vector<ColorTestCase>& CopyToCpuTestCases() {
  static const auto* test_cases = []() {
<<<<<<< HEAD
    const stratum::gtl::flat_hash_set<Color> all = {kRed, kYellow, kGreen};
=======
    const absl::flat_hash_set<Color> all = {kRed, kYellow, kGreen};
>>>>>>> d387e187
    auto* test_cases = new std::vector<ColorTestCase>();
    ColorTestCase test_case;
    // NO Drop
    test_case.input.drop.colors = {};
    //   Red Copy
    test_case.input.copy.colors = {kRed};
    test_case.output.copy.colors = {kRed};
    test_case.output.drop.colors = {};
    test_cases->push_back(test_case);
    //   Yellow Copy
    test_case.input.copy.colors = {kYellow};
    test_case.output.copy.colors = {kYellow};
    test_case.output.drop.colors = {};
    test_cases->push_back(test_case);
    //   Green Copy
    test_case.input.copy.colors = {kGreen};
    test_case.output.copy.colors = {kGreen};
    test_case.output.drop.colors = {};
    test_cases->push_back(test_case);
    //   Red/Yellow Copy
    test_case.input.copy.colors = {kRed, kYellow};
    test_case.output.copy.colors = {kRed, kYellow};
    test_case.output.drop.colors = {};
    test_cases->push_back(test_case);
    //   Red/Green Copy
    test_case.input.copy.colors = {kRed, kGreen};
    test_case.output.copy.colors = {kRed, kGreen};
    test_case.output.drop.colors = {};
    test_cases->push_back(test_case);
    //   Yellow/Green Copy
    test_case.input.copy.colors = {kYellow, kGreen};
    test_case.output.copy.colors = {kYellow, kGreen};
    test_case.output.drop.colors = {};
    test_cases->push_back(test_case);
    //   Triple Color Copy
    test_case.input.copy.colors = all;
    test_case.output.copy.colors = all;
    test_case.output.drop.colors = {};
    test_cases->push_back(test_case);
    // YELLOW Drop
    test_case.input.drop.colors = {kYellow};
    //   Red Copy
    test_case.input.copy.colors = {kRed};
    test_case.output.copy.colors = {kRed};
    test_case.output.drop.colors = {kYellow};
    test_cases->push_back(test_case);
    //   Yellow Copy
    test_case.input.copy.colors = {kYellow};
    test_case.output.copy.colors = {kYellow};
    test_case.output.drop.colors = {kYellow};
    test_cases->push_back(test_case);
    //   Green Copy
    test_case.input.copy.colors = {kGreen};
    test_case.output.copy.colors = {kGreen};
    test_case.output.drop.colors = {kYellow};
    test_cases->push_back(test_case);
    //  Red/Yellow Copy
    test_case.input.copy.colors = {kRed, kYellow};
    test_case.output.copy.colors = {kRed, kYellow};
    test_case.output.drop.colors = {kYellow};
    test_cases->push_back(test_case);
    //  Red/Green Copy
    test_case.input.copy.colors = {kRed, kGreen};
    test_case.output.copy.colors = {kRed, kGreen};
    test_case.output.drop.colors = {kYellow};
    test_cases->push_back(test_case);
    //  Yellow/Green Copy
    test_case.input.copy.colors = {kYellow, kGreen};
    test_case.output.copy.colors = {kYellow, kGreen};
    test_case.output.drop.colors = {kYellow};
    test_cases->push_back(test_case);
    //  Triple Color Copy
    test_case.input.copy.colors = all;
    test_case.output.copy.colors = all;
    test_case.output.drop.colors = {kYellow};
    test_cases->push_back(test_case);
    // YELLOW/GREEN Drop
    test_case.input.drop.colors = {kYellow, kGreen};
    //   Red Copy
    test_case.input.copy.colors = {kRed};
    test_case.output.copy.colors = {kRed};
    test_case.output.drop.colors = {kYellow, kGreen};
    test_cases->push_back(test_case);
    //   Yellow Copy
    test_case.input.copy.colors = {kYellow};
    test_case.output.copy.colors = {kYellow};
    test_case.output.drop.colors = {kYellow, kGreen};
    test_cases->push_back(test_case);
    //   Green Copy
    test_case.input.copy.colors = {kGreen};
    test_case.output.copy.colors = {kGreen};
    test_case.output.drop.colors = {kYellow, kGreen};
    test_cases->push_back(test_case);
    //   Red/Yellow Copy
    test_case.input.copy.colors = {kRed, kYellow};
    test_case.output.copy.colors = {kRed, kYellow};
    test_case.output.drop.colors = {kYellow, kGreen};
    test_cases->push_back(test_case);
    //   Red/Green Copy
    test_case.input.copy.colors = {kRed, kGreen};
    test_case.output.copy.colors = {kRed, kGreen};
    test_case.output.drop.colors = {kYellow, kGreen};
    test_cases->push_back(test_case);
    //   Yellow/Green Copy
    test_case.input.copy.colors = {kYellow, kGreen};
    test_case.output.copy.colors = {kYellow, kGreen};
    test_case.output.drop.colors = {kYellow, kGreen};
    test_cases->push_back(test_case);
    //   Triple Color Copy
    test_case.input.copy.colors = all;
    test_case.output.copy.colors = all;
    test_case.output.drop.colors = {kYellow, kGreen};
    test_cases->push_back(test_case);
    // Triple Color Drop
    test_case.input.drop.colors = all;
    //   Yellow Copy
    test_case.input.copy.colors = {kYellow};
    test_case.output.copy.colors = {kYellow};
    test_case.output.drop.colors = all;
    test_cases->push_back(test_case);
    //   Red/Green Copy
    test_case.input.copy.colors = {kRed, kGreen};
    test_case.output.copy.colors = {kRed, kGreen};
    test_case.output.drop.colors = all;
    test_cases->push_back(test_case);
    //   Triple Color Copy
    test_case.input.copy.colors = all;
    test_case.output.copy.colors = all;
    test_case.output.drop.colors = all;

    return test_cases;
  }();
  return *test_cases;
}

<<<<<<< HEAD
AclTable CreateAclTable(uint32 p4_id, std::vector<uint32> match_fields,
                        BcmAclStage stage, int size, int16 priority = 0,
                        int physical_table_id = 0) {
=======
AclTable CreateAclTable(
    uint32 p4_id, std::vector<uint32> match_fields, BcmAclStage stage, int size,
    int16 priority = 0, int physical_table_id = 0,
    const absl::flat_hash_map<P4HeaderType, bool, EnumHash<P4HeaderType>>&
        const_conditions = {}) {
>>>>>>> d387e187
  ::p4::config::v1::Table p4_table;
  p4_table.mutable_preamble()->set_id(p4_id);
  for (uint32 match_field : match_fields) {
    p4_table.add_match_fields()->set_id(match_field);
  }
  p4_table.set_size(size);
  AclTable table(p4_table, stage, priority, const_conditions);
  table.SetPhysicalTableId(physical_table_id);
  return table;
}

}  // namespace

TEST_F(BcmTableManagerTest, PushChassisConfigSuccess) {
  ChassisConfig config;
  std::map<uint32, SdkPort> port_id_to_sdk_port = {};
  std::map<uint32, SdkTrunk> trunk_id_to_sdk_trunk = {};
  ASSERT_OK(PopulateConfigAndPortMaps(&config, &port_id_to_sdk_port,
                                      &trunk_id_to_sdk_trunk));

  EXPECT_CALL(*bcm_chassis_ro_mock_, GetPortIdToSdkPortMap(kNodeId))
      .Times(3)
      .WillRepeatedly(Return(port_id_to_sdk_port));
  EXPECT_CALL(*bcm_chassis_ro_mock_, GetTrunkIdToSdkTrunkMap(kNodeId))
      .Times(3)
      .WillRepeatedly(Return(trunk_id_to_sdk_trunk));

  // Call verify and then push multiple times with no issues. The make sure
  // the interna state is as expected.
  for (int i = 0; i < 3; ++i) {
    ASSERT_OK(bcm_table_manager_->VerifyChassisConfig(config, kNodeId));
    ASSERT_OK(bcm_table_manager_->PushChassisConfig(config, kNodeId));
  }

  ASSERT_OK(VerifyInternalState());
}

TEST_F(BcmTableManagerTest, PushChassisConfigFailure_ChassisManagerCallFails) {
  ChassisConfig config;

  // Failure when GetPortIdToSdkPortMap fails
  EXPECT_CALL(*bcm_chassis_ro_mock_, GetPortIdToSdkPortMap(kNodeId))
      .WillOnce(Return(
          ::util::Status(StratumErrorSpace(), ERR_HARDWARE_ERROR, "Blah")));
  ::util::Status status =
      bcm_table_manager_->PushChassisConfig(config, kNodeId);
  EXPECT_FALSE(status.ok());
  EXPECT_EQ(ERR_HARDWARE_ERROR, status.error_code());

  // Failure when GetTrunkIdToSdkTrunkMap fails
  EXPECT_CALL(*bcm_chassis_ro_mock_, GetPortIdToSdkPortMap(kNodeId))
      .WillOnce(Return(std::map<uint32, SdkPort>()));
  EXPECT_CALL(*bcm_chassis_ro_mock_, GetTrunkIdToSdkTrunkMap(kNodeId))
      .WillOnce(
          Return(::util::Status(StratumErrorSpace(), ERR_CANCELLED, "Blah")));
  status = bcm_table_manager_->PushChassisConfig(config, kNodeId);
  EXPECT_FALSE(status.ok());
  EXPECT_EQ(ERR_CANCELLED, status.error_code());
}

TEST_F(BcmTableManagerTest,
       PushChassisConfigFailure_BadPortDataFromChassisManager) {
  ChassisConfig config;
  std::map<uint32, SdkPort> port_id_to_sdk_port = {};
  std::map<uint32, SdkTrunk> trunk_id_to_sdk_trunk = {};
  ASSERT_OK(PopulateConfigAndPortMaps(&config, &port_id_to_sdk_port,
                                      &trunk_id_to_sdk_trunk));

  // Add a port from an unknown unit.
  port_id_to_sdk_port.insert({kPortId1 + 1, {kUnit + 1, kLogicalPort1 + 1}});

  EXPECT_CALL(*bcm_chassis_ro_mock_, GetPortIdToSdkPortMap(kNodeId))
      .WillOnce(Return(port_id_to_sdk_port));
  EXPECT_CALL(*bcm_chassis_ro_mock_, GetTrunkIdToSdkTrunkMap(kNodeId))
      .WillOnce(Return(trunk_id_to_sdk_trunk));

  ::util::Status status =
      bcm_table_manager_->PushChassisConfig(config, kNodeId);
  EXPECT_FALSE(status.ok());
  EXPECT_EQ(ERR_INTERNAL, status.error_code());
  EXPECT_THAT(status.error_message(), HasSubstr("1 != 0 for a singleton port"));
}

TEST_F(BcmTableManagerTest,
       PushChassisConfigFailure_BadTrunkDataFromChassisManager) {
  ChassisConfig config;
  std::map<uint32, SdkPort> port_id_to_sdk_port = {};
  std::map<uint32, SdkTrunk> trunk_id_to_sdk_trunk = {};
  ASSERT_OK(PopulateConfigAndPortMaps(&config, &port_id_to_sdk_port,
                                      &trunk_id_to_sdk_trunk));

  // Add trunk from an unknown unit.
  trunk_id_to_sdk_trunk.insert({kTrunkId1 + 1, {kUnit + 1, kTrunkPort1 + 1}});

  EXPECT_CALL(*bcm_chassis_ro_mock_, GetPortIdToSdkPortMap(kNodeId))
      .WillOnce(Return(port_id_to_sdk_port));
  EXPECT_CALL(*bcm_chassis_ro_mock_, GetTrunkIdToSdkTrunkMap(kNodeId))
      .WillOnce(Return(trunk_id_to_sdk_trunk));

  ::util::Status status =
      bcm_table_manager_->PushChassisConfig(config, kNodeId);
  EXPECT_FALSE(status.ok());
  EXPECT_EQ(ERR_INTERNAL, status.error_code());
  EXPECT_THAT(status.error_message(), HasSubstr("1 != 0 for a trunk"));
}

TEST_F(BcmTableManagerTest, VerifyChassisConfigSuccess) {
  ChassisConfig config;
  config.add_nodes()->set_id(kNodeId);
  EXPECT_OK(bcm_table_manager_->VerifyChassisConfig(config, kNodeId));
}

TEST_F(BcmTableManagerTest, VerifyChassisConfigFailure) {
  ChassisConfig config;

  // Failure for invalid node_id
  ::util::Status status = bcm_table_manager_->VerifyChassisConfig(config, 0);
  EXPECT_FALSE(status.ok());
  EXPECT_EQ(ERR_INVALID_PARAM, status.error_code());

  // After the first config push, any change in node_id is reboot required.
  ASSERT_NO_FATAL_FAILURE(PushTestConfig());

  status = bcm_table_manager_->VerifyChassisConfig(config, kNodeId + 1);
  EXPECT_FALSE(status.ok());
  EXPECT_EQ(ERR_REBOOT_REQUIRED, status.error_code());
}

TEST_F(BcmTableManagerTest, Shutdown) {
  EXPECT_OK(bcm_table_manager_->Shutdown());
}

TEST_F(BcmTableManagerTest, PushForwardingPipelineConfigSuccess) {
  ::p4::v1::ForwardingPipelineConfig config;
  EXPECT_OK(bcm_table_manager_->PushForwardingPipelineConfig(config));
}

TEST_F(BcmTableManagerTest, PushForwardingPipelineConfigFailure) {
  // TODO: Implement if needed.
}

TEST_F(BcmTableManagerTest, VerifyForwardingPipelineConfigSuccess) {
  ::p4::v1::ForwardingPipelineConfig config;
  EXPECT_OK(bcm_table_manager_->VerifyForwardingPipelineConfig(config));
}

TEST_F(BcmTableManagerTest, VerifyForwardingPipelineConfigFailure) {
  // TODO: Implement if needed.
}

TEST_F(BcmTableManagerTest, FillBcmFlowEntrySuccess) {
  // TODO: Implement this test.
}

TEST_F(BcmTableManagerTest, FillBcmFlowEntryFailure) {
  // TODO: Implement this test.
}

// Test that valid meter configuration for ACL flow is correctly copied from
<<<<<<< HEAD
// ::p4::v1::TableEntry to BcmFlowEntry.
=======
// P4 TableEntry to BcmFlowEntry.
>>>>>>> d387e187
TEST_F(BcmTableManagerTest, FillBcmMeterConfigSuccess) {
  ::p4::v1::MeterConfig p4_meter;
  p4_meter.set_cir(512);
  p4_meter.set_cburst(64);
  p4_meter.set_pir(1024);
  p4_meter.set_pburst(128);
  BcmMeterConfig bcm_meter;
  EXPECT_OK(bcm_table_manager_->FillBcmMeterConfig(p4_meter, &bcm_meter));
  BcmMeterConfig expected;
  expected.set_committed_rate(512);
  expected.set_committed_burst(64);
  expected.set_peak_rate(1024);
  expected.set_peak_burst(128);
  EXPECT_TRUE(ProtoEqual(expected, bcm_meter))
      << "Expected: " << expected.ShortDebugString()
      << ", got: " << bcm_meter.ShortDebugString();
}

// Test failure to copy bad meter configuration to BcmMeterConfig.
TEST_F(BcmTableManagerTest, FillBcmMeterConfigBadValueFailure) {
  BcmMeterConfig bcm_meter;
  ::p4::v1::MeterConfig p4_meter;
  p4_meter.set_cir(-1);
  EXPECT_FALSE(
      bcm_table_manager_->FillBcmMeterConfig(p4_meter, &bcm_meter).ok());
  bcm_meter.Clear();
  p4_meter.set_cir(0x1ffffffffLL);
  EXPECT_FALSE(
      bcm_table_manager_->FillBcmMeterConfig(p4_meter, &bcm_meter).ok());
}

TEST_F(BcmTableManagerTest,
       CommonFlowEntryToBcmFlowEntry_Insert_NoPipelineStage) {
  CommonFlowEntry source;

  // Setup empty action.
  source.mutable_action()->set_type(P4_ACTION_TYPE_FUNCTION);

  ASSERT_NO_FATAL_FAILURE(PushTestConfig());

  BcmFlowEntry actual;
  ::util::Status status = bcm_table_manager_->CommonFlowEntryToBcmFlowEntry(
      source, ::p4::v1::Update::INSERT, &actual);
  EXPECT_FALSE(status.ok());
  EXPECT_THAT(status.error_message(),
              HasSubstr("Invalid stage for the table entry"));
}

TEST_F(BcmTableManagerTest,
       CommonFlowEntryToBcmFlowEntry_Insert_UnknownTableType) {
  CommonFlowEntry source;

  // Setup empty action.
  source.mutable_action()->set_type(P4_ACTION_TYPE_FUNCTION);

  ASSERT_NO_FATAL_FAILURE(PushTestConfig());

  BcmFlowEntry actual;
  source.mutable_table_info()->set_pipeline_stage(P4Annotation::L3_LPM);
  ::util::Status status = bcm_table_manager_->CommonFlowEntryToBcmFlowEntry(
      source, ::p4::v1::Update::INSERT, &actual);
  EXPECT_FALSE(status.ok());
  EXPECT_THAT(status.error_message(),
              HasSubstr("Could not find BCM table id from"));
}

TEST_F(BcmTableManagerTest,
       CommonFlowEntryToBcmFlowEntry_Insert_ValidMyStationFlow_WithNoAction) {
  CommonFlowEntry source;
  BcmFlowEntry expected;

  // Setup the fields.
  for (const auto& pair : P4ToBcmFields()) {
    *source.add_fields() = pair.first;
    *expected.add_fields() = pair.second;
  }
  ASSERT_FALSE(HasFailure());  // Stop if P4ToBcmFields failed.

  // Setup table type and stage.
  source.mutable_table_info()->set_type(P4_TABLE_L2_MY_STATION);
  source.mutable_table_info()->set_pipeline_stage(P4Annotation::L2);
  expected.set_bcm_table_type(BcmFlowEntry::BCM_TABLE_MY_STATION);

  // Setup empty action for source.
  source.mutable_action()->set_type(P4_ACTION_TYPE_FUNCTION);

  // Set priorities.
  source.set_priority(2);
  expected.set_priority(2);

  ASSERT_NO_FATAL_FAILURE(PushTestConfig());

  BcmFlowEntry actual;
  EXPECT_OK(bcm_table_manager_->CommonFlowEntryToBcmFlowEntry(
      source, ::p4::v1::Update::INSERT, &actual));
  EXPECT_THAT(actual, EqualsProto(expected));
}

TEST_F(
    BcmTableManagerTest,
    CommonFlowEntryToBcmFlowEntry_Insert_ValidMyStationFlow_WithValidAction) {
  CommonFlowEntry source;
  BcmFlowEntry expected;

  // Setup the fields.
  for (const auto& pair : P4ToBcmFields()) {
    *source.add_fields() = pair.first;
    *expected.add_fields() = pair.second;
  }
  ASSERT_FALSE(HasFailure());  // Stop if P4ToBcmFields failed.

  // Setup table type and stage.
  source.mutable_table_info()->set_type(P4_TABLE_L2_MY_STATION);
  source.mutable_table_info()->set_pipeline_stage(P4Annotation::L2);
  expected.set_bcm_table_type(BcmFlowEntry::BCM_TABLE_MY_STATION);

  // Setup empty action for source.
  source.mutable_action()->set_type(P4_ACTION_TYPE_FUNCTION);
  auto* field =
      source.mutable_action()->mutable_function()->add_modify_fields();
  field->set_type(P4_FIELD_TYPE_L3_ADMIT);

  // Set priorities.
  source.set_priority(2);
  expected.set_priority(2);

  ASSERT_NO_FATAL_FAILURE(PushTestConfig());

  BcmFlowEntry actual;
  EXPECT_OK(bcm_table_manager_->CommonFlowEntryToBcmFlowEntry(
      source, ::p4::v1::Update::INSERT, &actual));
  EXPECT_THAT(actual, EqualsProto(expected));
}

TEST_F(
    BcmTableManagerTest,
    CommonFlowEntryToBcmFlowEntry_Insert_ValidMyStationFlow_WithInvalidAction) {
  CommonFlowEntry source;

  // Setup the fields.
  for (const auto& pair : P4ToBcmFields()) {
    *source.add_fields() = pair.first;
  }
  ASSERT_FALSE(HasFailure());  // Stop if P4ToBcmFields failed.

  // Setup table type and stage.
  source.mutable_table_info()->set_type(P4_TABLE_L2_MY_STATION);
  source.mutable_table_info()->set_pipeline_stage(P4Annotation::L2);

  // Setup empty action for source.
  source.mutable_action()->set_type(P4_ACTION_TYPE_FUNCTION);
  auto* field =
      source.mutable_action()->mutable_function()->add_modify_fields();
  field->set_type(P4_FIELD_TYPE_UNKNOWN);

  // Set priorities.
  source.set_priority(2);

  ASSERT_NO_FATAL_FAILURE(PushTestConfig());

  BcmFlowEntry actual;
  ::util::Status status = bcm_table_manager_->CommonFlowEntryToBcmFlowEntry(
      source, ::p4::v1::Update::INSERT, &actual);
  EXPECT_FALSE(status.ok());
  EXPECT_THAT(
      status.error_message(),
      HasSubstr("P4 Field Type P4_FIELD_TYPE_UNKNOWN (0) is not supported"));
}

TEST_F(
    BcmTableManagerTest,
    CommonFlowEntryToBcmFlowEntry_Insert_ValidMulticastFlow_WithValidAction) {
  CommonFlowEntry source;
  BcmFlowEntry expected;

  // Setup the fields.
  for (const auto& pair : P4ToBcmFields()) {
    *source.add_fields() = pair.first;
    *expected.add_fields() = pair.second;
  }
  ASSERT_FALSE(HasFailure());  // Stop if P4ToBcmFields failed.

  // Setup table type and stage.
  source.mutable_table_info()->set_type(P4_TABLE_L2_MULTICAST);
  source.mutable_table_info()->set_pipeline_stage(P4Annotation::L2);
  expected.set_bcm_table_type(BcmFlowEntry::BCM_TABLE_L2_MULTICAST);

  // Set up empty action for source.
  source.mutable_action()->set_type(P4ActionType::P4_ACTION_TYPE_FUNCTION);
  auto* field =
      source.mutable_action()->mutable_function()->add_modify_fields();
  field->set_u32(1);
  field->set_type(P4_FIELD_TYPE_MCAST_GROUP_ID);
  auto* action = expected.add_actions();
  action->set_type(BcmAction::SET_L2_MCAST_GROUP);
  auto* param = action->add_params();
  param->mutable_value()->set_u32(1);
  param->set_type(BcmAction::Param::L2_MCAST_GROUP_ID);

  // Set priorities.
  source.set_priority(2);
  expected.set_priority(2);

  ASSERT_NO_FATAL_FAILURE(PushTestConfig());

  BcmFlowEntry actual;
  EXPECT_OK(bcm_table_manager_->CommonFlowEntryToBcmFlowEntry(
      source, ::p4::v1::Update::INSERT, &actual));
  EXPECT_THAT(actual, EqualsProto(expected));
}

TEST_F(
    BcmTableManagerTest,
    CommonFlowEntryToBcmFlowEntry_Insert_ValidMulticastFlow_WithInvalidAction) {
  CommonFlowEntry source;

  // Setup the fields.
  for (const auto& pair : P4ToBcmFields()) {
    *source.add_fields() = pair.first;
  }
  ASSERT_FALSE(HasFailure());  // Stop if P4ToBcmFields failed.

  // Setup table type and stage.
  source.mutable_table_info()->set_type(P4_TABLE_L2_MULTICAST);
  source.mutable_table_info()->set_pipeline_stage(P4Annotation::L2);

  // Set up empty action for source.
  source.mutable_action()->set_type(P4ActionType::P4_ACTION_TYPE_FUNCTION);
  auto* field =
      source.mutable_action()->mutable_function()->add_modify_fields();
  field->set_u32(1);
  field->set_type(P4_FIELD_TYPE_UNKNOWN);

  // Set priorities.
  source.set_priority(2);

  ASSERT_NO_FATAL_FAILURE(PushTestConfig());

  BcmFlowEntry actual;
  ::util::Status status = bcm_table_manager_->CommonFlowEntryToBcmFlowEntry(
      source, ::p4::v1::Update::INSERT, &actual);
  EXPECT_FALSE(status.ok());
  EXPECT_THAT(
      status.error_message(),
      HasSubstr("P4 Field Type P4_FIELD_TYPE_UNKNOWN (0) is not supported"));
}

TEST_F(
    BcmTableManagerTest,
    CommonFlowEntryToBcmFlowEntry_Delete_ValidMyStationFlow_WithValidAction) {
  CommonFlowEntry source;
  BcmFlowEntry expected;

  // Setup the fields.
  for (const auto& pair : P4ToBcmFields()) {
    *source.add_fields() = pair.first;
    *expected.add_fields() = pair.second;
  }
  ASSERT_FALSE(HasFailure());  // Stop if P4ToBcmFields failed.

  // Setup table type and stage.
  source.mutable_table_info()->set_type(P4_TABLE_L2_MY_STATION);
  source.mutable_table_info()->set_pipeline_stage(P4Annotation::L2);
  expected.set_bcm_table_type(BcmFlowEntry::BCM_TABLE_MY_STATION);

  // Setup empty action for source.
  source.mutable_action()->set_type(P4_ACTION_TYPE_FUNCTION);
  auto* field =
      source.mutable_action()->mutable_function()->add_modify_fields();
  field->set_type(P4_FIELD_TYPE_L3_ADMIT);

  // Set priorities.
  source.set_priority(2);
  expected.set_priority(2);

  ASSERT_NO_FATAL_FAILURE(PushTestConfig());

  BcmFlowEntry actual;
  EXPECT_OK(bcm_table_manager_->CommonFlowEntryToBcmFlowEntry(
      source, ::p4::v1::Update::DELETE, &actual));
  EXPECT_THAT(actual, EqualsProto(expected));
}

TEST_F(
    BcmTableManagerTest,
    CommonFlowEntryToBcmFlowEntry_Delete_ValidMulticastFlow_WithValidAction) {
  CommonFlowEntry source;
  BcmFlowEntry expected;

  // Setup the fields.
  for (const auto& pair : P4ToBcmFields()) {
    *source.add_fields() = pair.first;
    *expected.add_fields() = pair.second;
  }
  ASSERT_FALSE(HasFailure());  // Stop if P4ToBcmFields failed.

  // Setup table type and stage.
  source.mutable_table_info()->set_type(P4_TABLE_L2_MULTICAST);
  source.mutable_table_info()->set_pipeline_stage(P4Annotation::L2);
  expected.set_bcm_table_type(BcmFlowEntry::BCM_TABLE_L2_MULTICAST);

  // Set up empty action for source.
  source.mutable_action()->set_type(P4ActionType::P4_ACTION_TYPE_FUNCTION);
  auto* field =
      source.mutable_action()->mutable_function()->add_modify_fields();
  field->set_u32(1);
  field->set_type(P4_FIELD_TYPE_MCAST_GROUP_ID);

  // Set priorities.
  source.set_priority(2);
  expected.set_priority(2);

  ASSERT_NO_FATAL_FAILURE(PushTestConfig());

  BcmFlowEntry actual;
  EXPECT_OK(bcm_table_manager_->CommonFlowEntryToBcmFlowEntry(
      source, ::p4::v1::Update::DELETE, &actual));
  EXPECT_THAT(actual, EqualsProto(expected));
}

TEST_F(BcmTableManagerTest,
       CommonFlowEntryToBcmFlowEntry_Insert_ValidIPv4LpmFlowFields) {
  CommonFlowEntry source;
  BcmFlowEntry expected;

  // Setup the fields.
  for (const auto& pair : P4ToBcmFields()) {
    // Skip IPv6 fields.
    if (P4FieldType_Name(pair.first.type()).find("IPV6") == string::npos) {
      *source.add_fields() = pair.first;
      *expected.add_fields() = pair.second;
    }
  }
  ASSERT_FALSE(HasFailure());  // Stop if P4ToBcmFields failed.

  // Setup table type and stage.
  source.mutable_table_info()->set_type(P4_TABLE_L3_IP);
  source.mutable_table_info()->set_pipeline_stage(P4Annotation::L3_LPM);
  expected.set_bcm_table_type(BcmFlowEntry::BCM_TABLE_IPV4_LPM);

  // Setup empty action.
  source.mutable_action()->set_type(P4_ACTION_TYPE_FUNCTION);

  ASSERT_NO_FATAL_FAILURE(PushTestConfig());

  BcmFlowEntry actual;
  EXPECT_OK(bcm_table_manager_->CommonFlowEntryToBcmFlowEntry(
      source, ::p4::v1::Update::INSERT, &actual));
  EXPECT_THAT(actual, EqualsProto(expected));
}

TEST_F(BcmTableManagerTest,
       CommonFlowEntryToBcmFlowEntrys_ValidIPv6LpmFlowFields) {
  CommonFlowEntry source;
  BcmFlowEntry expected;

  // Setup the fields.
  for (const auto& pair : P4ToBcmFields()) {
    // Skip IPv4 fields.
    if (P4FieldType_Name(pair.first.type()).find("IPV4") == string::npos) {
      *source.add_fields() = pair.first;
      *expected.add_fields() = pair.second;
    }
  }
  ASSERT_FALSE(HasFailure());  // Stop if P4ToBcmFields failed.

  // Setup table type and stage.
  source.mutable_table_info()->set_type(P4_TABLE_L3_IP);
  source.mutable_table_info()->set_pipeline_stage(P4Annotation::L3_LPM);
  expected.set_bcm_table_type(BcmFlowEntry::BCM_TABLE_IPV6_LPM);

  // Setup priority. Although not used, we still accept priority set by
  // controller for LPM flows.
  source.set_priority(10);
  expected.set_priority(10);

  // Setup empty action.
  source.mutable_action()->set_type(P4_ACTION_TYPE_FUNCTION);

  ASSERT_NO_FATAL_FAILURE(PushTestConfig());

  BcmFlowEntry actual;
  EXPECT_OK(bcm_table_manager_->CommonFlowEntryToBcmFlowEntry(
      source, ::p4::v1::Update::INSERT, &actual));
  EXPECT_THAT(actual, EqualsProto(expected));
}

TEST_F(BcmTableManagerTest,
       CommonFlowEntryToBcmFlowEntry_Insert_InvalidLpmFlowFields_InvalidVrf) {
  CommonFlowEntry source;

  // Setup L3 table type and stage
  source.mutable_table_info()->set_type(P4_TABLE_L3_IP);
  source.mutable_table_info()->set_pipeline_stage(P4Annotation::L3_LPM);

  // Setup empty action.
  source.mutable_action()->set_type(P4_ACTION_TYPE_FUNCTION);

  // Setup the DST IP field.
  MappedField* ip_field = source.add_fields();
  ASSERT_OK(ParseProtoFromString(R"PROTO(
    type: P4_FIELD_TYPE_IPV4_DST
    value { u32: 1 }
    mask { u32: 0xffffffff }
  )PROTO", ip_field));

  ASSERT_NO_FATAL_FAILURE(PushTestConfig());

  BcmFlowEntry actual;

  // VRF fields cannot have a mask.
  MappedField* vrf_field = source.add_fields();
  ASSERT_OK(ParseProtoFromString(R"PROTO(
    type: P4_FIELD_TYPE_VRF
    value { u32: 1 }
    mask { u32: 1 }
  )PROTO", vrf_field));
  ::util::Status status = bcm_table_manager_->CommonFlowEntryToBcmFlowEntry(
      source, ::p4::v1::Update::INSERT, &actual);
  EXPECT_FALSE(status.ok());
  EXPECT_THAT(status.error_message(),
              HasSubstr("VRF match fields do not accept a mask value."));

  // VRF fields cannot have an out-of-range value.
  ASSERT_OK(ParseProtoFromString(R"PROTO(
    type: P4_FIELD_TYPE_VRF
    value { u32: 99999999 }
  )PROTO", vrf_field));
  status = bcm_table_manager_->CommonFlowEntryToBcmFlowEntry(
      source, ::p4::v1::Update::INSERT, &actual);
  EXPECT_FALSE(status.ok());
  EXPECT_THAT(status.error_message(),
              HasSubstr("VRF (99999999) is out of range"));
}

TEST_F(BcmTableManagerTest,
       CommonFlowEntryToBcmFlowEntry_Insert_InvalidLpmFlowFields_NoVrfForIpv4) {
  CommonFlowEntry source;

  ASSERT_OK(ParseProtoFromString(R"PROTO(
    type: P4_FIELD_TYPE_IPV4_DST
    value { u32: 22 }
    mask { u32: 99 }
  )PROTO", source.add_fields()));

  // Setup table type and stage.
  source.mutable_table_info()->set_type(P4_TABLE_L3_IP);
  source.mutable_table_info()->set_pipeline_stage(P4Annotation::L3_LPM);

  // Setup empty action.
  source.mutable_action()->set_type(P4_ACTION_TYPE_FUNCTION);

  ASSERT_NO_FATAL_FAILURE(PushTestConfig());

  BcmFlowEntry actual;

  // This should fail because the vrf is not set.
  ::util::Status status = bcm_table_manager_->CommonFlowEntryToBcmFlowEntry(
      source, ::p4::v1::Update::INSERT, &actual);
  EXPECT_FALSE(status.ok());
  EXPECT_THAT(status.error_message(),
              HasSubstr("VRF not set for an L3 LPM flow"));
}

TEST_F(BcmTableManagerTest,
       CommonFlowEntryToBcmFlowEntry_Insert_InvalidLpmFlowFields_NoVrfForIpv6) {
  CommonFlowEntry source;

  ASSERT_OK(ParseProtoFromString(R"PROTO(
    type: P4_FIELD_TYPE_IPV6_DST
    value { b: "\x22\x23" }
    mask { b: "\xff\xff" }
  )PROTO", source.add_fields()));

  // Setup table type and stage.
  source.mutable_table_info()->set_type(P4_TABLE_L3_IP);
  source.mutable_table_info()->set_pipeline_stage(P4Annotation::L3_LPM);

  // Setup empty action.
  source.mutable_action()->set_type(P4_ACTION_TYPE_FUNCTION);

  ASSERT_NO_FATAL_FAILURE(PushTestConfig());

  BcmFlowEntry actual;

  // This should fail because the vrf is not set.
  ::util::Status status = bcm_table_manager_->CommonFlowEntryToBcmFlowEntry(
      source, ::p4::v1::Update::INSERT, &actual);
  EXPECT_FALSE(status.ok());
  EXPECT_THAT(status.error_message(),
              HasSubstr("VRF not set for an L3 LPM flow"));
}

TEST_F(BcmTableManagerTest,
       CommonFlowEntryToBcmFlowEntry_Insert_InvalidLpmFlow_NoAction) {
  CommonFlowEntry source;

  // Setup the fields.
  for (const auto& pair : P4ToBcmFields()) {
    // Skip IPv4 fields.
    if (P4FieldType_Name(pair.first.type()).find("IPV4") == string::npos) {
      *source.add_fields() = pair.first;
    }
  }
  ASSERT_FALSE(HasFailure());  // Stop if P4ToBcmFields failed.

  // Setup table type and stage.
  source.mutable_table_info()->set_type(P4_TABLE_L3_IP);
  source.mutable_table_info()->set_pipeline_stage(P4Annotation::L3_LPM);

  ASSERT_NO_FATAL_FAILURE(PushTestConfig());

  BcmFlowEntry actual;

  // Entries need an action.
  ::util::Status status = bcm_table_manager_->CommonFlowEntryToBcmFlowEntry(
      source, ::p4::v1::Update::INSERT, &actual);
  EXPECT_FALSE(status.ok());
  EXPECT_THAT(
      status.error_message(),
      HasSubstr(
          "Invalid or unsupported P4 action type: P4_ACTION_TYPE_UNKNOWN"));
}

TEST_F(
    BcmTableManagerTest,
    CommonFlowEntryToBcmFlowEntry_Insert_ValidLpmDirectPortNexthop_Priority) {
  CommonFlowEntry source;
  BcmFlowEntry expected;

  source.mutable_table_info()->set_id(kTableId1);
  source.mutable_table_info()->set_type(P4_TABLE_L3_IP);
  source.mutable_table_info()->set_pipeline_stage(P4Annotation::L3_LPM);
  expected.set_bcm_table_type(BcmFlowEntry::BCM_TABLE_IPV6_LPM);

  // Set priority for one flow. Althought it is not used, the stack should
  // accept the flow.
  expected.set_priority(10000);
  source.set_priority(10000);

  // Setup fields.
  for (const auto& pair : P4ToBcmFields()) {
    // Skip IPv4 fields.
    if (P4FieldType_Name(pair.first.type()).find("IPV4") == string::npos) {
      *source.add_fields() = pair.first;
      *expected.add_fields() = pair.second;
    }
  }
  ASSERT_FALSE(HasFailure());  // Stop if P4ToBcmFields failed.

  // Setup actions.
  source.mutable_action()->set_type(P4_ACTION_TYPE_FUNCTION);
  for (const auto& pair : P4ToBcmActions()) {
    switch (pair.first.type()) {
      case P4_FIELD_TYPE_ETH_SRC:
      case P4_FIELD_TYPE_ETH_DST:
        *source.mutable_action()->mutable_function()->add_modify_fields() =
            pair.first;
        *expected.add_actions() = pair.second;
        break;
      default:
        break;
    }
  }
  auto* p4_egress_field =
      source.mutable_action()->mutable_function()->add_modify_fields();
  p4_egress_field->set_type(P4_FIELD_TYPE_EGRESS_PORT);
  p4_egress_field->set_u32(kPortId1);
  auto* bcm_egress_action = expected.add_actions();
  bcm_egress_action->set_type(BcmAction::OUTPUT_PORT);
  auto* bcm_egress_param = bcm_egress_action->add_params();
  bcm_egress_param->set_type(BcmAction::Param::LOGICAL_PORT);
  bcm_egress_param->mutable_value()->set_u32(kLogicalPort1);

  ASSERT_NO_FATAL_FAILURE(PushTestConfig());

  BcmFlowEntry actual;
  SCOPED_TRACE(absl::StrCat("CommonFlowEntry:\n", source.DebugString()));
  ASSERT_OK(bcm_table_manager_->CommonFlowEntryToBcmFlowEntry(
      source, ::p4::v1::Update::INSERT, &actual));
  EXPECT_THAT(actual, UnorderedEqualsProto(expected));
}

TEST_F(
    BcmTableManagerTest,
    CommonFlowEntryToBcmFlowEntry_Insert_ValidLpmDirectTrunkNexthop_Priority) {
  CommonFlowEntry source;
  BcmFlowEntry expected;

  source.mutable_table_info()->set_id(kTableId1);
  source.mutable_table_info()->set_type(P4_TABLE_L3_IP);
  source.mutable_table_info()->set_pipeline_stage(P4Annotation::L3_LPM);
  expected.set_bcm_table_type(BcmFlowEntry::BCM_TABLE_IPV6_LPM);

  // Set priority for one flow. Althought it is not used, the stack should
  // accept the flow.
  expected.set_priority(10000);
  source.set_priority(10000);

  // Setup fields.
  for (const auto& pair : P4ToBcmFields()) {
    // Skip IPv4 fields.
    if (P4FieldType_Name(pair.first.type()).find("IPV4") == string::npos) {
      *source.add_fields() = pair.first;
      *expected.add_fields() = pair.second;
    }
  }
  ASSERT_FALSE(HasFailure());  // Stop if P4ToBcmFields failed.

  // Setup actions.
  source.mutable_action()->set_type(P4_ACTION_TYPE_FUNCTION);
  for (const auto& pair : P4ToBcmActions()) {
    switch (pair.first.type()) {
      case P4_FIELD_TYPE_ETH_SRC:
      case P4_FIELD_TYPE_ETH_DST:
        *source.mutable_action()->mutable_function()->add_modify_fields() =
            pair.first;
        *expected.add_actions() = pair.second;
        break;
      default:
        break;
    }
  }
  auto* p4_egress_field =
      source.mutable_action()->mutable_function()->add_modify_fields();
  p4_egress_field->set_type(P4_FIELD_TYPE_EGRESS_TRUNK);
  p4_egress_field->set_u32(kTrunkId1);
  auto* bcm_egress_action = expected.add_actions();
  bcm_egress_action->set_type(BcmAction::OUTPUT_TRUNK);
  auto* bcm_egress_param = bcm_egress_action->add_params();
  bcm_egress_param->set_type(BcmAction::Param::TRUNK_PORT);
  bcm_egress_param->mutable_value()->set_u32(kTrunkPort1);

  ASSERT_NO_FATAL_FAILURE(PushTestConfig());

  BcmFlowEntry actual;
  SCOPED_TRACE(absl::StrCat("CommonFlowEntry:\n", source.DebugString()));
  ASSERT_OK(bcm_table_manager_->CommonFlowEntryToBcmFlowEntry(
      source, ::p4::v1::Update::INSERT, &actual));
  EXPECT_THAT(actual, UnorderedEqualsProto(expected));
}

TEST_F(BcmTableManagerTest,
       CommonFlowEntryToBcmFlowEntry_Delete_ValidLpmDirectNexthop_Priority) {
  CommonFlowEntry source;
  BcmFlowEntry expected;

  source.mutable_table_info()->set_id(kTableId1);
  source.mutable_table_info()->set_type(P4_TABLE_L3_IP);
  source.mutable_table_info()->set_pipeline_stage(P4Annotation::L3_LPM);
  expected.set_bcm_table_type(BcmFlowEntry::BCM_TABLE_IPV6_LPM);

  // Set priority for one flow. Althought it is not used, the stack should
  // accept the flow.
  expected.set_priority(10000);
  source.set_priority(10000);

  // Setup fields.
  for (const auto& pair : P4ToBcmFields()) {
    // Skip IPv4 fields.
    if (P4FieldType_Name(pair.first.type()).find("IPV4") == string::npos) {
      *source.add_fields() = pair.first;
      *expected.add_fields() = pair.second;
    }
  }
  ASSERT_FALSE(HasFailure());  // Stop if P4ToBcmFields failed.

  // Setup actions. Although it is a DELETE, controller can populate the
  // actions in the flow. We ignore it.
  source.mutable_action()->set_type(P4_ACTION_TYPE_FUNCTION);
  for (const auto& pair : P4ToBcmActions()) {
    switch (pair.first.type()) {
      case P4_FIELD_TYPE_ETH_SRC:
      case P4_FIELD_TYPE_ETH_DST:
        *source.mutable_action()->mutable_function()->add_modify_fields() =
            pair.first;
        break;
      default:
        break;
    }
  }
  auto* p4_egress_field =
      source.mutable_action()->mutable_function()->add_modify_fields();
  p4_egress_field->set_type(P4_FIELD_TYPE_EGRESS_PORT);
  p4_egress_field->set_u32(kPortId1);

  ASSERT_NO_FATAL_FAILURE(PushTestConfig());

  BcmFlowEntry actual;
  SCOPED_TRACE(absl::StrCat("CommonFlowEntry:\n", source.DebugString()));
  ASSERT_OK(bcm_table_manager_->CommonFlowEntryToBcmFlowEntry(
      source, ::p4::v1::Update::DELETE, &actual));
  EXPECT_THAT(actual, UnorderedEqualsProto(expected));
}

TEST_F(BcmTableManagerTest,
       CommonFlowEntryToBcmFlowEntry_Insert_ValidLpmMemberPortNexthop) {
  CommonFlowEntry source;
  BcmFlowEntry expected;

  // We first need to add one member before.
  ::p4::v1::ActionProfileMember member;

  member.set_member_id(kMemberId1);
  member.set_action_profile_id(kActionProfileId1);
  ASSERT_OK(bcm_table_manager_->AddActionProfileMember(
      member, BcmNonMultipathNexthop::NEXTHOP_TYPE_PORT, kEgressIntfId1,
      kLogicalPort1));

  source.mutable_table_info()->set_id(kTableId1);
  source.mutable_table_info()->set_type(P4_TABLE_L3_IP);
  source.mutable_table_info()->set_pipeline_stage(P4Annotation::L3_LPM);
  expected.set_bcm_table_type(BcmFlowEntry::BCM_TABLE_IPV6_LPM);

  // Setup fields.
  for (const auto& pair : P4ToBcmFields()) {
    // Skip IPv4 fields.
    if (P4FieldType_Name(pair.first.type()).find("IPV4") == string::npos) {
      *source.add_fields() = pair.first;
      *expected.add_fields() = pair.second;
    }
  }
  ASSERT_FALSE(HasFailure());  // Stop if P4ToBcmFields failed.

  // Setup actions.
  source.mutable_action()->set_type(P4_ACTION_TYPE_PROFILE_MEMBER_ID);
  source.mutable_action()->set_profile_member_id(kMemberId1);
  auto* bcm_action = expected.add_actions();
  bcm_action->set_type(BcmAction::OUTPUT_PORT);
  auto* param = bcm_action->add_params();
  param->set_type(BcmAction::Param::EGRESS_INTF_ID);
  param->mutable_value()->set_u32(kEgressIntfId1);

  ASSERT_NO_FATAL_FAILURE(PushTestConfig());

  BcmFlowEntry actual;
  SCOPED_TRACE(absl::StrCat("CommonFlowEntry:\n", source.DebugString()));
  ASSERT_OK(bcm_table_manager_->CommonFlowEntryToBcmFlowEntry(
      source, ::p4::v1::Update::INSERT, &actual));
  EXPECT_THAT(actual, UnorderedEqualsProto(expected));
}

TEST_F(BcmTableManagerTest,
       CommonFlowEntryToBcmFlowEntry_Delete_ValidLpmMemberPortNexthop) {
  CommonFlowEntry source;
  BcmFlowEntry expected;

  source.mutable_table_info()->set_id(kTableId1);
  source.mutable_table_info()->set_type(P4_TABLE_L3_IP);
  source.mutable_table_info()->set_pipeline_stage(P4Annotation::L3_LPM);
  expected.set_bcm_table_type(BcmFlowEntry::BCM_TABLE_IPV6_LPM);

  // Setup fields.
  for (const auto& pair : P4ToBcmFields()) {
    // Skip IPv4 fields.
    if (P4FieldType_Name(pair.first.type()).find("IPV4") == string::npos) {
      *source.add_fields() = pair.first;
      *expected.add_fields() = pair.second;
    }
  }
  ASSERT_FALSE(HasFailure());  // Stop if P4ToBcmFields failed.

  ASSERT_NO_FATAL_FAILURE(PushTestConfig());

  BcmFlowEntry actual;
  SCOPED_TRACE(absl::StrCat("CommonFlowEntry:\n", source.DebugString()));
  ASSERT_OK(bcm_table_manager_->CommonFlowEntryToBcmFlowEntry(
      source, ::p4::v1::Update::DELETE, &actual));
  EXPECT_THAT(actual, UnorderedEqualsProto(expected));
}

TEST_F(BcmTableManagerTest,
       CommonFlowEntryToBcmFlowEntry_Insert_ValidLpmMemberTrunkNexthop) {
  CommonFlowEntry source;
  BcmFlowEntry expected;

  // We first need to add one member before.
  ::p4::v1::ActionProfileMember member;

  member.set_member_id(kMemberId1);
  member.set_action_profile_id(kActionProfileId1);
  ASSERT_OK(bcm_table_manager_->AddActionProfileMember(
      member, BcmNonMultipathNexthop::NEXTHOP_TYPE_TRUNK, kEgressIntfId1,
      kTrunkPort1));

  source.mutable_table_info()->set_id(kTableId1);
  source.mutable_table_info()->set_type(P4_TABLE_L3_IP);
  source.mutable_table_info()->set_pipeline_stage(P4Annotation::L3_LPM);
  expected.set_bcm_table_type(BcmFlowEntry::BCM_TABLE_IPV6_LPM);

  // Setup fields.
  for (const auto& pair : P4ToBcmFields()) {
    // Skip IPv4 fields.
    if (P4FieldType_Name(pair.first.type()).find("IPV4") == string::npos) {
      *source.add_fields() = pair.first;
      *expected.add_fields() = pair.second;
    }
  }
  ASSERT_FALSE(HasFailure());  // Stop if P4ToBcmFields failed.

  // Setup actions.
  source.mutable_action()->set_type(P4_ACTION_TYPE_PROFILE_MEMBER_ID);
  source.mutable_action()->set_profile_member_id(kMemberId1);
  auto* bcm_action = expected.add_actions();
  bcm_action->set_type(BcmAction::OUTPUT_TRUNK);
  auto* param = bcm_action->add_params();
  param->set_type(BcmAction::Param::EGRESS_INTF_ID);
  param->mutable_value()->set_u32(kEgressIntfId1);

  ASSERT_NO_FATAL_FAILURE(PushTestConfig());

  BcmFlowEntry actual;
  SCOPED_TRACE(absl::StrCat("CommonFlowEntry:\n", source.DebugString()));
  ASSERT_OK(bcm_table_manager_->CommonFlowEntryToBcmFlowEntry(
      source, ::p4::v1::Update::INSERT, &actual));
  EXPECT_THAT(actual, UnorderedEqualsProto(expected));
}

TEST_F(BcmTableManagerTest,
       CommonFlowEntryToBcmFlowEntry_Insert_ValidLpmMemberDropNexthop) {
  CommonFlowEntry source;
  BcmFlowEntry expected;

  // We first need to add one member before.
  ::p4::v1::ActionProfileMember member;

  member.set_member_id(kMemberId1);
  member.set_action_profile_id(kActionProfileId1);
  ASSERT_OK(bcm_table_manager_->AddActionProfileMember(
      member, BcmNonMultipathNexthop::NEXTHOP_TYPE_DROP, kEgressIntfId1,
      kLogicalPort1));

  source.mutable_table_info()->set_id(kTableId1);
  source.mutable_table_info()->set_type(P4_TABLE_L3_IP);
  source.mutable_table_info()->set_pipeline_stage(P4Annotation::L3_LPM);
  expected.set_bcm_table_type(BcmFlowEntry::BCM_TABLE_IPV6_LPM);

  // Setup fields.
  for (const auto& pair : P4ToBcmFields()) {
    // Skip IPv4 fields.
    if (P4FieldType_Name(pair.first.type()).find("IPV4") == string::npos) {
      *source.add_fields() = pair.first;
      *expected.add_fields() = pair.second;
    }
  }
  ASSERT_FALSE(HasFailure());  // Stop if P4ToBcmFields failed.

  // Setup actions.
  source.mutable_action()->set_type(P4_ACTION_TYPE_PROFILE_MEMBER_ID);
  source.mutable_action()->set_profile_member_id(kMemberId1);
  auto* bcm_action = expected.add_actions();
  bcm_action->set_type(BcmAction::DROP);
  auto* param = bcm_action->add_params();
  param->set_type(BcmAction::Param::EGRESS_INTF_ID);
  param->mutable_value()->set_u32(kEgressIntfId1);

  ASSERT_NO_FATAL_FAILURE(PushTestConfig());

  BcmFlowEntry actual;
  SCOPED_TRACE(absl::StrCat("CommonFlowEntry:\n", source.DebugString()));
  ASSERT_OK(bcm_table_manager_->CommonFlowEntryToBcmFlowEntry(
      source, ::p4::v1::Update::INSERT, &actual));
  EXPECT_THAT(actual, UnorderedEqualsProto(expected));
}

TEST_F(BcmTableManagerTest,
       CommonFlowEntryToBcmFlowEntry_Insert_ValidLpmGroupNexthop) {
  CommonFlowEntry source;
  BcmFlowEntry expected;

  // We first need to add one group with one member before.
  ::p4::v1::ActionProfileMember member;
  ::p4::v1::ActionProfileGroup group;

  member.set_member_id(kMemberId1);
  member.set_action_profile_id(kActionProfileId1);
  group.set_group_id(kGroupId1);
  group.set_action_profile_id(kActionProfileId1);
  group.add_members()->set_member_id(kMemberId1);
  ASSERT_OK(bcm_table_manager_->AddActionProfileMember(
      member, BcmNonMultipathNexthop::NEXTHOP_TYPE_PORT, kEgressIntfId1,
      kLogicalPort1));
  ASSERT_OK(bcm_table_manager_->AddActionProfileGroup(group, kEgressIntfId1));

  source.mutable_table_info()->set_id(kTableId1);
  source.mutable_table_info()->set_type(P4_TABLE_L3_IP);
  source.mutable_table_info()->set_pipeline_stage(P4Annotation::L3_LPM);
  expected.set_bcm_table_type(BcmFlowEntry::BCM_TABLE_IPV6_LPM);

  // Setup fields.
  for (const auto& pair : P4ToBcmFields()) {
    // Skip IPv4 fields.
    if (P4FieldType_Name(pair.first.type()).find("IPV4") == string::npos) {
      *source.add_fields() = pair.first;
      *expected.add_fields() = pair.second;
    }
  }
  ASSERT_FALSE(HasFailure());  // Stop if P4ToBcmFields failed.

  // Setup actions.
  source.mutable_action()->set_type(P4_ACTION_TYPE_PROFILE_GROUP_ID);
  source.mutable_action()->set_profile_group_id(kGroupId1);
  auto* bcm_action = expected.add_actions();
  bcm_action->set_type(BcmAction::OUTPUT_L3);
  auto* param = bcm_action->add_params();
  param->set_type(BcmAction::Param::EGRESS_INTF_ID);
  param->mutable_value()->set_u32(kEgressIntfId1);

  ASSERT_NO_FATAL_FAILURE(PushTestConfig());

  BcmFlowEntry actual;
  SCOPED_TRACE(absl::StrCat("CommonFlowEntry:\n", source.DebugString()));
  ASSERT_OK(bcm_table_manager_->CommonFlowEntryToBcmFlowEntry(
      source, ::p4::v1::Update::INSERT, &actual));
  EXPECT_THAT(actual, UnorderedEqualsProto(expected));
}

TEST_F(BcmTableManagerTest,
       CommonFlowEntryToBcmFlowEntry_Insert_InvalidLpmDirectPortNexthop) {
  CommonFlowEntry source;
  BcmFlowEntry expected;

  // Set up the normal/working parameters & expectations.
  source.mutable_table_info()->set_id(kTableId1);
  source.mutable_table_info()->set_type(P4_TABLE_L3_IP);
  source.mutable_table_info()->set_pipeline_stage(P4Annotation::L3_LPM);
  expected.set_bcm_table_type(BcmFlowEntry::BCM_TABLE_IPV6_LPM);

  // Setup fields.
  for (const auto& pair : P4ToBcmFields()) {
    // Skip IPv4 fields.
    if (P4FieldType_Name(pair.first.type()).find("IPV4") == string::npos) {
      *source.add_fields() = pair.first;
      *expected.add_fields() = pair.second;
    }
  }
  ASSERT_FALSE(HasFailure());  // Stop if P4ToBcmFields failed.

  // Setup actions.
  source.mutable_action()->set_type(P4_ACTION_TYPE_FUNCTION);
  for (const auto& pair : P4ToBcmActions()) {
    switch (pair.first.type()) {
      case P4_FIELD_TYPE_ETH_SRC:
      case P4_FIELD_TYPE_ETH_DST:
        *source.mutable_action()->mutable_function()->add_modify_fields() =
            pair.first;
        *expected.add_actions() = pair.second;
        break;
      default:
        break;
    }
  }
  auto* p4_egress_field =
      source.mutable_action()->mutable_function()->add_modify_fields();
  p4_egress_field->set_type(P4_FIELD_TYPE_EGRESS_PORT);
  p4_egress_field->set_u32(kPortId1);
  auto* bcm_egress_action = expected.add_actions();
  bcm_egress_action->set_type(BcmAction::OUTPUT_PORT);
  auto* bcm_egress_param = bcm_egress_action->add_params();
  bcm_egress_param->set_type(BcmAction::Param::LOGICAL_PORT);
  bcm_egress_param->mutable_value()->set_u32(kLogicalPort1);

  ASSERT_NO_FATAL_FAILURE(PushTestConfig());

  // No parameter may have a value of 0.
  for (auto& field :
       *source.mutable_action()->mutable_function()->mutable_modify_fields()) {
    auto original_field = field;
    field.clear_u32();
    field.clear_u64();
    BcmFlowEntry actual;
    SCOPED_TRACE(absl::StrCat("CommonFlowEntry:\n", source.DebugString()));
    EXPECT_FALSE(bcm_table_manager_
                     ->CommonFlowEntryToBcmFlowEntry(
                         source, ::p4::v1::Update::INSERT, &actual)
                     .ok());
    field = original_field;
  }

  // The egress port may not be the CPU port.
  {
    p4_egress_field->clear_u32();
    p4_egress_field->set_u64(kCpuPortId);
    BcmFlowEntry actual;
    SCOPED_TRACE(absl::StrCat("CommonFlowEntry:\n", source.DebugString()));
    EXPECT_FALSE(bcm_table_manager_
                     ->CommonFlowEntryToBcmFlowEntry(
                         source, ::p4::v1::Update::INSERT, &actual)
                     .ok());
  }
}

TEST_F(BcmTableManagerTest,
       CommonFlowEntryToBcmFlowEntry_Insert_InvalidLpmDirectCpuNexthop) {
  CommonFlowEntry source;
  BcmFlowEntry expected;

  source.mutable_table_info()->set_id(kTableId1);
  source.mutable_table_info()->set_type(P4_TABLE_L3_IP);
  source.mutable_table_info()->set_pipeline_stage(P4Annotation::L3_LPM);
  expected.set_bcm_table_type(BcmFlowEntry::BCM_TABLE_IPV6_LPM);

  // Setup fields.
  for (const auto& pair : P4ToBcmFields()) {
    // Skip IPv4 fields.
    if (P4FieldType_Name(pair.first.type()).find("IPV4") == string::npos) {
      *source.add_fields() = pair.first;
      *expected.add_fields() = pair.second;
    }
  }
  ASSERT_FALSE(HasFailure());  // Stop if P4ToBcmFields failed.

  // Setup actions.
  source.mutable_action()->set_type(P4_ACTION_TYPE_FUNCTION);
  for (const auto& pair : P4ToBcmActions()) {
    switch (pair.first.type()) {
      case P4_FIELD_TYPE_ETH_SRC:
      case P4_FIELD_TYPE_ETH_DST:
        *source.mutable_action()->mutable_function()->add_modify_fields() =
            pair.first;
        *expected.add_actions() = pair.second;
        break;
      default:
        break;
    }
  }
  auto* p4_egress_field =
      source.mutable_action()->mutable_function()->add_modify_fields();
  // CPU port as direct nexthop action will result in parse failures.
  p4_egress_field->set_type(P4_FIELD_TYPE_EGRESS_PORT);
  p4_egress_field->set_u32(kCpuPortId);
  auto* bcm_egress_action = expected.add_actions();
  bcm_egress_action->set_type(BcmAction::DROP);

  ASSERT_NO_FATAL_FAILURE(PushTestConfig());

  BcmFlowEntry actual;
  SCOPED_TRACE(absl::StrCat("CommonFlowEntry:\n", source.DebugString()));

  ::util::Status status = bcm_table_manager_->CommonFlowEntryToBcmFlowEntry(
      source, ::p4::v1::Update::INSERT, &actual);
  EXPECT_FALSE(status.ok());
  EXPECT_THAT(status.error_message(),
              HasSubstr("A P4_FIELD_TYPE_EGRESS_PORT to CPU or a "
                        "P4_ACTION_OP_CLONE action was requested but no "
                        "P4_FIELD_TYPE_CPU_QUEUE_ID action was provided"));
}

TEST_F(BcmTableManagerTest,
       CommonFlowEntryToBcmFlowEntry_Insert_InvalidLpmMemberNexthop_NotFound) {
  CommonFlowEntry source;

  source.mutable_table_info()->set_id(kTableId1);
  source.mutable_table_info()->set_type(P4_TABLE_L3_IP);
  source.mutable_table_info()->set_pipeline_stage(P4Annotation::L3_LPM);

  // Setup fields.
  for (const auto& pair : P4ToBcmFields()) {
    // Skip IPv4 fields.
    if (P4FieldType_Name(pair.first.type()).find("IPV4") == string::npos) {
      *source.add_fields() = pair.first;
    }
  }
  ASSERT_FALSE(HasFailure());  // Stop if P4ToBcmFields failed.

  // Setup actions.
  source.mutable_action()->set_type(P4_ACTION_TYPE_PROFILE_MEMBER_ID);
  source.mutable_action()->set_profile_member_id(kMemberId1);

  ASSERT_NO_FATAL_FAILURE(PushTestConfig());

  BcmFlowEntry actual;
  SCOPED_TRACE(absl::StrCat("CommonFlowEntry:\n", source.DebugString()));

  // Member is not found.
  ::util::Status status = bcm_table_manager_->CommonFlowEntryToBcmFlowEntry(
      source, ::p4::v1::Update::INSERT, &actual);
  EXPECT_FALSE(status.ok());
  EXPECT_THAT(status.error_message(), HasSubstr("Unknown member_id"));
}

TEST_F(BcmTableManagerTest,
       CommonFlowEntryToBcmFlowEntry_Insert_InvalidLpmMemberNexthop_BadType) {
  CommonFlowEntry source;

  // We first need to add one member before.
  ::p4::v1::ActionProfileMember member;

  member.set_member_id(kMemberId1);
  member.set_action_profile_id(kActionProfileId1);
  ASSERT_OK(bcm_table_manager_->AddActionProfileMember(
      member, BcmNonMultipathNexthop::NEXTHOP_TYPE_UNKNOWN, kEgressIntfId1,
      kLogicalPort1));

  source.mutable_table_info()->set_id(kTableId1);
  source.mutable_table_info()->set_type(P4_TABLE_L3_IP);
  source.mutable_table_info()->set_pipeline_stage(P4Annotation::L3_LPM);

  // Setup fields.
  for (const auto& pair : P4ToBcmFields()) {
    // Skip IPv4 fields.
    if (P4FieldType_Name(pair.first.type()).find("IPV4") == string::npos) {
      *source.add_fields() = pair.first;
    }
  }
  ASSERT_FALSE(HasFailure());  // Stop if P4ToBcmFields failed.

  // Setup actions.
  source.mutable_action()->set_type(P4_ACTION_TYPE_PROFILE_MEMBER_ID);
  source.mutable_action()->set_profile_member_id(kMemberId1);

  ASSERT_NO_FATAL_FAILURE(PushTestConfig());

  BcmFlowEntry actual;
  SCOPED_TRACE(absl::StrCat("CommonFlowEntry:\n", source.DebugString()));

  // Bad member type.
  ::util::Status status = bcm_table_manager_->CommonFlowEntryToBcmFlowEntry(
      source, ::p4::v1::Update::INSERT, &actual);
  EXPECT_FALSE(status.ok());
  EXPECT_THAT(status.error_message(),
              HasSubstr("Invalid or unsupported nexthop type"));
}

TEST_F(
    BcmTableManagerTest,
    CommonFlowEntryToBcmFlowEntry_Insert_InvalidLpmGroupNexthop_GroupNotFound) {
  CommonFlowEntry source;

  source.mutable_table_info()->set_id(kTableId1);
  source.mutable_table_info()->set_type(P4_TABLE_L3_IP);
  source.mutable_table_info()->set_pipeline_stage(P4Annotation::L3_LPM);

  // Setup fields.
  for (const auto& pair : P4ToBcmFields()) {
    // Skip IPv4 fields.
    if (P4FieldType_Name(pair.first.type()).find("IPV4") == string::npos) {
      *source.add_fields() = pair.first;
    }
  }
  ASSERT_FALSE(HasFailure());  // Stop if P4ToBcmFields failed.

  // Setup actions.
  source.mutable_action()->set_type(P4_ACTION_TYPE_PROFILE_GROUP_ID);
  source.mutable_action()->set_profile_member_id(kGroupId1);

  ASSERT_NO_FATAL_FAILURE(PushTestConfig());

  BcmFlowEntry actual;
  SCOPED_TRACE(absl::StrCat("CommonFlowEntry:\n", source.DebugString()));

  // Group is not found.
  ::util::Status status = bcm_table_manager_->CommonFlowEntryToBcmFlowEntry(
      source, ::p4::v1::Update::INSERT, &actual);
  EXPECT_FALSE(status.ok());
  EXPECT_THAT(status.error_message(), HasSubstr("Unknown group_id"));
}

// Verify the ACL translations for CommonFlowEntryToBcmEntry.
TEST_F(BcmTableManagerTest, CommonFlowEntryToBcmFlowEntryAclSuccess) {
  AclTable acl_table = CreateAclTable(/*p4_id=*/88, /*match_fields=*/{},
                                      /*stage=*/BCM_ACL_STAGE_EFP, /*size=*/10,
                                      /*priority=*/20);

  CommonFlowEntry source;
  BcmFlowEntry expected;
  source.mutable_table_info()->set_id(88);
  source.mutable_table_info()->set_pipeline_stage(P4Annotation::INGRESS_ACL);
  for (const auto& pair : P4ToBcmFields()) {
    *source.add_fields() = pair.first;
    *expected.add_fields() = pair.second;
  }
  ASSERT_FALSE(HasFailure());  // Stop if P4ToBcmFields failed.

  // Set up table type.
  expected.set_bcm_table_type(BcmFlowEntry::BCM_TABLE_ACL);
  expected.set_acl_stage(BCM_ACL_STAGE_EFP);

  // Set up action.
  source.mutable_action()->set_type(P4ActionType::P4_ACTION_TYPE_FUNCTION);
  for (const auto& pair : P4ToBcmActions()) {
    *source.mutable_action()->mutable_function()->add_modify_fields() =
        pair.first;
    *expected.add_actions() = pair.second;
  }
  ASSERT_FALSE(HasFailure());  // Stop if P4ToBcmFields failed.

  // Set up priority.
  source.set_priority(2000);
  expected.set_priority(2000 + (20 << 16));

  ASSERT_NO_FATAL_FAILURE(PushTestConfig());

  ASSERT_OK(bcm_table_manager_->AddAclTable(acl_table));
  BcmFlowEntry actual;
  EXPECT_OK(bcm_table_manager_->CommonFlowEntryToBcmFlowEntry(
      source, ::p4::v1::Update::INSERT, &actual));
  EXPECT_THAT(actual, EqualsProto(expected));
}

TEST_F(BcmTableManagerTest,
       CommonFlowEntryToBcmFlowEntry_Insert_InvalidAclPriority) {
  AclTable acl_table = CreateAclTable(/*p4_id=*/88, /*match_fields=*/{},
                                      /*stage=*/BCM_ACL_STAGE_EFP, /*size=*/10,
                                      /*priority=*/20);
  CommonFlowEntry source;
  source.mutable_table_info()->set_id(88);
  source.mutable_table_info()->set_pipeline_stage(P4Annotation::INGRESS_ACL);
  for (const auto& pair : P4ToBcmFields()) {
    *source.add_fields() = pair.first;
  }
  ASSERT_FALSE(HasFailure());  // Stop if P4ToBcmFields failed.

  // Set up action.
  source.mutable_action()->set_type(P4ActionType::P4_ACTION_TYPE_FUNCTION);
  for (const auto& pair : P4ToBcmActions()) {
    *source.mutable_action()->mutable_function()->add_modify_fields() =
        pair.first;
  }
  ASSERT_FALSE(HasFailure());  // Stop if P4ToBcmFields failed.

  // Set up priority. This priority is too high and eats into the table priority
  // range.
  source.set_priority(20 << 16);

  ASSERT_NO_FATAL_FAILURE(PushTestConfig());

  ASSERT_OK(bcm_table_manager_->AddAclTable(acl_table));
  BcmFlowEntry actual;
  EXPECT_FALSE(bcm_table_manager_
                   ->CommonFlowEntryToBcmFlowEntry(
                       source, ::p4::v1::Update::INSERT, &actual)
                   .ok());

  // Set up priority. This priority is too low and won't translate well.
  source.set_priority(-1);
  EXPECT_FALSE(bcm_table_manager_
                   ->CommonFlowEntryToBcmFlowEntry(
                       source, ::p4::v1::Update::INSERT, &actual)
                   .ok());
}

TEST_F(BcmTableManagerTest,
       CommonFlowEntryToBcmFlowEntry_Insert_ValidSendToCpuAction) {
  uint64 cpu_queue = 100;
  AclTable acl_table = CreateAclTable(/*p4_id=*/88, /*match_fields=*/{},
                                      /*stage=*/BCM_ACL_STAGE_EFP, /*size=*/10);

  // Setup the preconditions.
  ASSERT_NO_FATAL_FAILURE(PushTestConfig());

  ASSERT_OK(bcm_table_manager_->AddAclTable(acl_table));

  CommonFlowEntry p4_entry_template;
  p4_entry_template.mutable_table_info()->set_id(acl_table.Id());
  p4_entry_template.mutable_table_info()->set_pipeline_stage(
      P4Annotation::INGRESS_ACL);

  BcmFlowEntry bcm_entry_template;
  bcm_entry_template.set_bcm_table_type(BcmFlowEntry::BCM_TABLE_ACL);
  bcm_entry_template.set_bcm_acl_table_id(acl_table.PhysicalTableId());
  bcm_entry_template.set_acl_stage(acl_table.Stage());

  for (const ColorTestCase& test_case : SendToCpuTestCases()) {
    // Set up the input P4 entry.
    CommonFlowEntry p4_entry = p4_entry_template;
    FillP4SendToCpuAction(cpu_queue, test_case.input, &p4_entry);
    SCOPED_TRACE(absl::StrCat("Failed to convert CommonFlowEntry:\n",
                              p4_entry.DebugString()));

    // Set up the expected Bcm action.
    bool valid_output = true;
    if (test_case.output.copy.colors.empty() &&
        test_case.output.drop.colors.empty()) {
      valid_output = false;
    }
    BcmFlowEntry expected_entry = bcm_entry_template;
    FillBcmCopyToCpuAction(cpu_queue, test_case.output, &expected_entry);

    BcmFlowEntry converted_entry;
    if (valid_output) {
      ASSERT_OK(bcm_table_manager_->CommonFlowEntryToBcmFlowEntry(
          p4_entry, ::p4::v1::Update::INSERT, &converted_entry));
      EXPECT_THAT(converted_entry, UnorderedEqualsProto(expected_entry));
    } else {
      EXPECT_FALSE(bcm_table_manager_
                       ->CommonFlowEntryToBcmFlowEntry(
                           p4_entry, ::p4::v1::Update::INSERT, &converted_entry)
                       .ok());
    }
  }
}

TEST_F(BcmTableManagerTest,
       CommonFlowEntryToBcmFlowEntry_Insert_ValidCopyToCpuAction) {
  uint64 cpu_queue = 100;
  AclTable acl_table = CreateAclTable(/*p4_id=*/88, /*match_fields=*/{},
                                      /*stage=*/BCM_ACL_STAGE_EFP, /*size=*/10);
  // Setup the preconditions.
  ASSERT_NO_FATAL_FAILURE(PushTestConfig());

  ASSERT_OK(bcm_table_manager_->AddAclTable(acl_table));

  CommonFlowEntry p4_entry_template;
  p4_entry_template.mutable_table_info()->set_id(acl_table.Id());
  p4_entry_template.mutable_table_info()->set_pipeline_stage(
      P4Annotation::INGRESS_ACL);

  BcmFlowEntry bcm_entry_template;
  bcm_entry_template.set_bcm_table_type(BcmFlowEntry::BCM_TABLE_ACL);
  bcm_entry_template.set_bcm_acl_table_id(acl_table.PhysicalTableId());
  bcm_entry_template.set_acl_stage(acl_table.Stage());

  for (const ColorTestCase& test_case : CopyToCpuTestCases()) {
    // Set up the input P4 entry.
    CommonFlowEntry p4_entry = p4_entry_template;
    FillP4CopyToCpuAction(cpu_queue, test_case.input, &p4_entry);
    SCOPED_TRACE(absl::StrCat("Failed to convert CommonFlowEntry:\n",
                              p4_entry.DebugString()));

    // Set up the expected Bcm action.
    bool valid_output = true;
    if (test_case.output.copy.colors.empty() &&
        test_case.output.drop.colors.empty()) {
      valid_output = false;
    }
    BcmFlowEntry expected_entry = bcm_entry_template;
    FillBcmCopyToCpuAction(cpu_queue, test_case.output, &expected_entry);

    BcmFlowEntry converted_entry;
    if (valid_output) {
      ASSERT_OK(bcm_table_manager_->CommonFlowEntryToBcmFlowEntry(
          p4_entry, ::p4::v1::Update::INSERT, &converted_entry));
      EXPECT_THAT(converted_entry, UnorderedEqualsProto(expected_entry));
    } else {
      EXPECT_FALSE(bcm_table_manager_
                       ->CommonFlowEntryToBcmFlowEntry(
                           p4_entry, ::p4::v1::Update::INSERT, &converted_entry)
                       .ok());
    }
  }
}

TEST_F(BcmTableManagerTest,
<<<<<<< HEAD
       CommonFlowEntryToBcmFlowEntry_InvalidCopyOrSendToCpuAction) {
=======
       CommonFlowEntryToBcmFlowEntry_Insert_InvalidCopyOrSendToCpuAction) {
>>>>>>> d387e187
  ::p4::config::v1::Table p4_acl_table;
  AclTable acl_table = CreateAclTable(/*p4_id=*/88, /*match_fields=*/{},
                                      /*stage=*/BCM_ACL_STAGE_IFP, /*size=*/10);
  // Setup the preconditions.
  ASSERT_NO_FATAL_FAILURE(PushTestConfig());

  ASSERT_OK(bcm_table_manager_->AddAclTable(acl_table));

  CommonFlowEntry p4_entry_template;
  p4_entry_template.mutable_table_info()->set_id(acl_table.Id());
  p4_entry_template.mutable_table_info()->set_pipeline_stage(
      P4Annotation::INGRESS_ACL);
  p4_entry_template.mutable_action()->set_type(P4_ACTION_TYPE_FUNCTION);

  // Copy-to-CPU actions without a CPU Queue ID should fail.
  {
    SCOPED_TRACE(
        "Expected failure when missing CPU queue ID in a copy-to-cpu action.");
    CommonFlowEntry p4_entry = p4_entry_template;
    p4_entry.mutable_action()
        ->mutable_function()
        ->add_primitives()
        ->set_op_code(P4_ACTION_OP_CLONE);
    BcmFlowEntry bcm_entry;
    EXPECT_FALSE(bcm_table_manager_
                     ->CommonFlowEntryToBcmFlowEntry(
                         p4_entry, ::p4::v1::Update::INSERT, &bcm_entry)
                     .ok())
        << "CommonFlowEntry: " << p4_entry.DebugString();
  }

  // Send-to-CPU actions without a CPU Queue ID should fail.
  {
    SCOPED_TRACE(
        "Expected failure when missing CPU queue ID in a send-to-cpu action.");
    CommonFlowEntry p4_entry = p4_entry_template;
    P4ActionFunction::P4ActionFields* field =
        p4_entry.mutable_action()->mutable_function()->add_modify_fields();
    field->set_type(P4_FIELD_TYPE_EGRESS_PORT);
    field->set_u64(kCpuPortId);
    BcmFlowEntry bcm_entry;
    EXPECT_FALSE(bcm_table_manager_
                     ->CommonFlowEntryToBcmFlowEntry(
                         p4_entry, ::p4::v1::Update::INSERT, &bcm_entry)
                     .ok())
        << "CommonFlowEntry: " << p4_entry.DebugString();
  }

  // Actions with both send-to-cpu & copy-to-cpu should fail.
  P4ActionFunction::P4ActionFields* template_field =
      p4_entry_template.mutable_action()
          ->mutable_function()
          ->add_modify_fields();
  template_field->set_type(P4_FIELD_TYPE_CPU_QUEUE_ID);
  template_field->set_u32(100);
  {
    SCOPED_TRACE(
        "Expected failure when specifying both send-to-cpu & copy-to-cpu "
        "actions.");
    CommonFlowEntry p4_entry = p4_entry_template;
    p4_entry.mutable_action()
        ->mutable_function()
        ->add_primitives()
        ->set_op_code(P4_ACTION_OP_CLONE);
    P4ActionFunction::P4ActionFields* field =
        p4_entry.mutable_action()->mutable_function()->add_modify_fields();
    field->set_type(P4_FIELD_TYPE_EGRESS_PORT);
    field->set_u64(kCpuPortId);
    BcmFlowEntry bcm_entry;
    EXPECT_FALSE(bcm_table_manager_
                     ->CommonFlowEntryToBcmFlowEntry(
                         p4_entry, ::p4::v1::Update::INSERT, &bcm_entry)
                     .ok())
        << "CommonFlowEntry: " << p4_entry.DebugString();
  }
}

TEST_F(BcmTableManagerTest,
       CommonFlowEntryToBcmFlowEntry_Insert_ValidDecap) {
  CommonFlowEntry source;
  BcmFlowEntry expected;

  for (const auto& pair : P4ToBcmFields()) {
    *source.add_fields() = pair.first;
    *expected.add_fields() = pair.second;
  }
  ASSERT_FALSE(HasFailure());  // Stop if P4ToBcmFields failed.

  // Setup table stage; decap has no explicit P4 table type.
  source.mutable_table_info()->set_pipeline_stage(P4Annotation::DECAP);
  expected.set_bcm_table_type(BcmFlowEntry::BCM_TABLE_TUNNEL);

  // Setup empty action for source.
  // TODO(teverman) : Add any special decap action needs, such as P4TunnelType.
  source.mutable_action()->set_type(P4_ACTION_TYPE_FUNCTION);

  // Set priorities.
  source.set_priority(2);
  expected.set_priority(2);

  ASSERT_NO_FATAL_FAILURE(PushTestConfig());

  BcmFlowEntry actual;
  EXPECT_OK(bcm_table_manager_->CommonFlowEntryToBcmFlowEntry(
      source, ::p4::v1::Update::INSERT, &actual));
  EXPECT_THAT(actual, EqualsProto(expected));
}

TEST_F(BcmTableManagerTest,
       CommonFlowEntryToBcmFlowEntry_Insert_ValidPortFields) {
  CommonFlowEntry source;
  BcmFlowEntry expected;

  // Set up a field for each port type.
  source.add_fields()->set_type(P4_FIELD_TYPE_INGRESS_PORT);
  source.mutable_fields(0)->mutable_value()->set_u32(kPortId1);
  source.mutable_fields(0)->mutable_mask()->set_u32(511);
  source.add_fields()->set_type(P4_FIELD_TYPE_CLONE_PORT);
  source.mutable_fields(1)->mutable_value()->set_u32(kPortId2);
  source.mutable_fields(1)->mutable_mask()->set_u32(511);
  source.add_fields()->set_type(P4_FIELD_TYPE_EGRESS_PORT);
  source.mutable_fields(2)->mutable_value()->set_u32(kTrunkId1);
  source.mutable_fields(2)->mutable_mask()->set_u32(511);
  source.add_fields()->set_type(P4_FIELD_TYPE_INGRESS_PORT);
  source.mutable_fields(3)->mutable_value()->set_u32(kCpuPortId);
  source.mutable_fields(3)->mutable_mask()->set_u32(511);

  expected.add_fields()->set_type(BcmField::IN_PORT);
  expected.mutable_fields(0)->mutable_value()->set_u32(kLogicalPort1);
  expected.mutable_fields(0)->mutable_mask()->set_u32(0xFFFFFFFF);
  expected.add_fields()->set_type(BcmField::CLONE_PORT);
  expected.mutable_fields(1)->mutable_value()->set_u32(kLogicalPort2);
  expected.mutable_fields(1)->mutable_mask()->set_u32(0xFFFFFFFF);
  expected.add_fields()->set_type(BcmField::OUT_PORT);
  expected.mutable_fields(2)->mutable_value()->set_u32(kTrunkPort1);
  expected.mutable_fields(2)->mutable_mask()->set_u32(0xFFFFFFFF);
  expected.add_fields()->set_type(BcmField::IN_PORT);
  expected.mutable_fields(3)->mutable_value()->set_u32(kCpuLogicalPort);
  expected.mutable_fields(3)->mutable_mask()->set_u32(0xFFFFFFFF);

  ASSERT_FALSE(HasFailure());  // Stop if P4ToBcmFields failed.

  // Setup table type and stage.
  source.mutable_table_info()->set_type(P4_TABLE_L2_MY_STATION);
  source.mutable_table_info()->set_pipeline_stage(P4Annotation::L3_LPM);
  expected.set_bcm_table_type(BcmFlowEntry::BCM_TABLE_MY_STATION);

  source.set_priority(10);
  expected.set_priority(10);

  // Setup empty action.
  source.mutable_action()->set_type(P4_ACTION_TYPE_FUNCTION);

  ASSERT_NO_FATAL_FAILURE(PushTestConfig());

  BcmFlowEntry actual;
  EXPECT_OK(bcm_table_manager_->CommonFlowEntryToBcmFlowEntry(
      source, ::p4::v1::Update::INSERT, &actual));
  EXPECT_THAT(actual, EqualsProto(expected));
}

TEST_F(BcmTableManagerTest,
       CommonFlowEntryToBcmFlowEntry_Insert_InValidPortFields) {
  CommonFlowEntry source;
  // Set up a field for each port type.
  source.add_fields()->set_type(P4_FIELD_TYPE_INGRESS_PORT);
  source.mutable_fields(0)->mutable_value()->set_u32(kPortId3);
  source.mutable_fields(0)->mutable_mask()->set_u32(511);
  ASSERT_FALSE(HasFailure());  // Stop if P4ToBcmFields failed.

  // Setup table type and stage.
  source.mutable_table_info()->set_type(P4_TABLE_L2_MY_STATION);
  source.mutable_table_info()->set_pipeline_stage(P4Annotation::L3_LPM);

  source.set_priority(10);

  // Setup empty action.
  source.mutable_action()->set_type(P4_ACTION_TYPE_FUNCTION);

  ASSERT_NO_FATAL_FAILURE(PushTestConfig());

  BcmFlowEntry actual;
  EXPECT_THAT(bcm_table_manager_->CommonFlowEntryToBcmFlowEntry(
                  source, ::p4::v1::Update::INSERT, &actual),
              StatusIs(StratumErrorSpace(), ERR_INVALID_PARAM,
                       HasSubstr(absl::StrCat(kPortId3))));
}

TEST_F(BcmTableManagerTest, FillBcmNonMultipathNexthopSuccessForCpuPort) {
  ASSERT_NO_FATAL_FAILURE(PushTestConfig());

  ::p4::v1::ActionProfileMember member;
  MappedAction mapped_action;
  mapped_action.set_type(P4_ACTION_TYPE_FUNCTION);
  auto* function = mapped_action.mutable_function();
  auto* field = function->add_modify_fields();
  field->set_type(P4_FIELD_TYPE_EGRESS_PORT);
  field->set_u32(kCpuPortId);
  BcmNonMultipathNexthop expected_nexthop;
  expected_nexthop.set_unit(kUnit);
  expected_nexthop.set_type(BcmNonMultipathNexthop::NEXTHOP_TYPE_PORT);
  expected_nexthop.set_logical_port(kCpuPort);

  EXPECT_CALL(*p4_table_mapper_mock_,
              MapActionProfileMember(EqualsProto(member), _))
      .WillOnce(
          DoAll(SetArgPointee<1>(mapped_action), Return(::util::OkStatus())));

  BcmNonMultipathNexthop returned_nexthop;
  EXPECT_OK(bcm_table_manager_->FillBcmNonMultipathNexthop(member,
                                                           &returned_nexthop));
  EXPECT_TRUE(ProtoEqual(expected_nexthop, returned_nexthop))
      << "Expected {" << expected_nexthop.ShortDebugString() << "}, got {"
      << returned_nexthop.ShortDebugString() << "}.";
}

TEST_F(BcmTableManagerTest, FillBcmNonMultipathNexthopSuccessForRegularPort) {
  ASSERT_NO_FATAL_FAILURE(PushTestConfig());

  ::p4::v1::ActionProfileMember member;
<<<<<<< HEAD
=======
  MappedAction mapped_action;
  mapped_action.set_type(P4_ACTION_TYPE_FUNCTION);
  auto* function = mapped_action.mutable_function();
  auto* field = function->add_modify_fields();
  field->set_type(P4_FIELD_TYPE_ETH_SRC);
  field->set_u64(kSrcMac1);
  field = function->add_modify_fields();
  field->set_type(P4_FIELD_TYPE_ETH_DST);
  field->set_u64(kDstMac1);
  field = function->add_modify_fields();
  field->set_type(P4_FIELD_TYPE_EGRESS_PORT);
  field->set_u32(kPortId1);
  BcmNonMultipathNexthop expected_nexthop;
  expected_nexthop.set_unit(kUnit);
  expected_nexthop.set_src_mac(kSrcMac1);
  expected_nexthop.set_dst_mac(kDstMac1);
  expected_nexthop.set_type(BcmNonMultipathNexthop::NEXTHOP_TYPE_PORT);
  expected_nexthop.set_logical_port(kLogicalPort1);

  EXPECT_CALL(*p4_table_mapper_mock_,
              MapActionProfileMember(EqualsProto(member), _))
      .WillOnce(
          DoAll(SetArgPointee<1>(mapped_action), Return(::util::OkStatus())));

  BcmNonMultipathNexthop returned_nexthop;
  EXPECT_OK(bcm_table_manager_->FillBcmNonMultipathNexthop(member,
                                                           &returned_nexthop));
  EXPECT_TRUE(ProtoEqual(expected_nexthop, returned_nexthop))
      << "Expected {" << expected_nexthop.ShortDebugString() << "}, got {"
      << returned_nexthop.ShortDebugString() << "}.";
}

TEST_F(BcmTableManagerTest,
       FillBcmNonMultipathNexthopSuccessForRegularPortAndClassId) {
  ASSERT_NO_FATAL_FAILURE(PushTestConfig());

  ::p4::v1::ActionProfileMember member;
>>>>>>> d387e187
  MappedAction mapped_action;
  mapped_action.set_type(P4_ACTION_TYPE_FUNCTION);
  auto* function = mapped_action.mutable_function();
  auto* field = function->add_modify_fields();
  field->set_type(P4_FIELD_TYPE_ETH_SRC);
  field->set_u64(kSrcMac1);
  field = function->add_modify_fields();
  field->set_type(P4_FIELD_TYPE_ETH_DST);
  field->set_u64(kDstMac1);
  field = function->add_modify_fields();
  field->set_type(P4_FIELD_TYPE_EGRESS_PORT);
  field->set_u32(kPortId1);
  field = function->add_modify_fields();
  field->set_type(P4_FIELD_TYPE_L3_CLASS_ID);
  field->set_u32(kClassId1);
  BcmNonMultipathNexthop expected_nexthop;
  expected_nexthop.set_unit(kUnit);
  expected_nexthop.set_src_mac(kSrcMac1);
  expected_nexthop.set_dst_mac(kDstMac1);
  expected_nexthop.set_type(BcmNonMultipathNexthop::NEXTHOP_TYPE_PORT);
  expected_nexthop.set_logical_port(kLogicalPort1);

  EXPECT_CALL(*p4_table_mapper_mock_,
              MapActionProfileMember(EqualsProto(member), _))
      .WillOnce(
          DoAll(SetArgPointee<1>(mapped_action), Return(::util::OkStatus())));

  BcmNonMultipathNexthop returned_nexthop;
  EXPECT_OK(bcm_table_manager_->FillBcmNonMultipathNexthop(member,
                                                           &returned_nexthop));
  EXPECT_TRUE(ProtoEqual(expected_nexthop, returned_nexthop))
      << "Expected {" << expected_nexthop.ShortDebugString() << "}, got {"
      << returned_nexthop.ShortDebugString() << "}.";
}

TEST_F(BcmTableManagerTest, FillBcmNonMultipathNexthopSuccessForTrunk) {
  ASSERT_NO_FATAL_FAILURE(PushTestConfig());

  ::p4::v1::ActionProfileMember member;
  MappedAction mapped_action;
  mapped_action.set_type(P4_ACTION_TYPE_FUNCTION);
  auto* function = mapped_action.mutable_function();
  auto* field = function->add_modify_fields();
  field->set_type(P4_FIELD_TYPE_ETH_SRC);
  field->set_u64(kSrcMac1);
  field = function->add_modify_fields();
  field->set_type(P4_FIELD_TYPE_ETH_DST);
  field->set_u64(kDstMac1);
  field = function->add_modify_fields();
  field->set_type(P4_FIELD_TYPE_EGRESS_PORT);
  field->set_u32(kTrunkId1);
  BcmNonMultipathNexthop expected_nexthop;
  expected_nexthop.set_unit(kUnit);
  expected_nexthop.set_src_mac(kSrcMac1);
  expected_nexthop.set_dst_mac(kDstMac1);
  expected_nexthop.set_type(BcmNonMultipathNexthop::NEXTHOP_TYPE_TRUNK);
  expected_nexthop.set_trunk_port(kTrunkPort1);

  EXPECT_CALL(*p4_table_mapper_mock_,
              MapActionProfileMember(EqualsProto(member), _))
      .WillOnce(
          DoAll(SetArgPointee<1>(mapped_action), Return(::util::OkStatus())));

  BcmNonMultipathNexthop returned_nexthop;
  EXPECT_OK(bcm_table_manager_->FillBcmNonMultipathNexthop(member,
                                                           &returned_nexthop));
  EXPECT_TRUE(ProtoEqual(expected_nexthop, returned_nexthop))
      << "Expected {" << expected_nexthop.ShortDebugString() << "}, got {"
      << returned_nexthop.ShortDebugString() << "}.";
}

TEST_F(BcmTableManagerTest, FillBcmNonMultipathNexthopSuccessForDrop) {
  ASSERT_NO_FATAL_FAILURE(PushTestConfig());

  ::p4::v1::ActionProfileMember member;
  MappedAction mapped_action;
  mapped_action.set_type(P4_ACTION_TYPE_FUNCTION);
  auto* function = mapped_action.mutable_function();
  auto* primitive = function->add_primitives();
  primitive->set_op_code(P4_ACTION_OP_DROP);
  BcmNonMultipathNexthop expected_nexthop;
  expected_nexthop.set_unit(kUnit);
  expected_nexthop.set_logical_port(kCpuPort);
  expected_nexthop.set_type(BcmNonMultipathNexthop::NEXTHOP_TYPE_DROP);

  EXPECT_CALL(*p4_table_mapper_mock_,
              MapActionProfileMember(EqualsProto(member), _))
      .WillOnce(
          DoAll(SetArgPointee<1>(mapped_action), Return(::util::OkStatus())));

  BcmNonMultipathNexthop returned_nexthop;
  EXPECT_OK(bcm_table_manager_->FillBcmNonMultipathNexthop(member,
                                                           &returned_nexthop));
  EXPECT_TRUE(ProtoEqual(expected_nexthop, returned_nexthop))
      << "Expected {" << expected_nexthop.ShortDebugString() << "}, got {"
      << returned_nexthop.ShortDebugString() << "}.";
}

TEST_F(BcmTableManagerTest, FillBcmNonMultipathNexthopFailure) {
  ASSERT_NO_FATAL_FAILURE(PushTestConfig());

  ::p4::v1::ActionProfileMember member;
  BcmNonMultipathNexthop nexthop;

  // Should fail if the action profile member cannot be translated.
  EXPECT_CALL(*p4_table_mapper_mock_,
              MapActionProfileMember(EqualsProto(member), _))
      .WillOnce(Return(
          ::util::Status(StratumErrorSpace(), ERR_HARDWARE_ERROR, "Blah")));
  auto status =
      bcm_table_manager_->FillBcmNonMultipathNexthop(member, &nexthop);
  ASSERT_FALSE(status.ok());
  EXPECT_EQ(ERR_HARDWARE_ERROR, status.error_code());
  EXPECT_THAT(status.error_message(), HasSubstr("Blah"));

  // Should fail if mapped action type is not P4_ACTION_TYPE_FUNCTION.
  MappedAction mapped_action;
  EXPECT_CALL(*p4_table_mapper_mock_,
              MapActionProfileMember(EqualsProto(member), _))
      .WillOnce(
          DoAll(SetArgPointee<1>(mapped_action), Return(::util::OkStatus())));
  status = bcm_table_manager_->FillBcmNonMultipathNexthop(member, &nexthop);
  ASSERT_FALSE(status.ok());
  EXPECT_EQ(ERR_INVALID_PARAM, status.error_code());
  EXPECT_THAT(status.error_message(),
              HasSubstr("Invalid or unsupported P4 mapped action type"));

  // Should fail if mapped action has any primitives and the primitive is of
  // type P4_ACTION_OP_DROP.
  mapped_action.set_type(P4_ACTION_TYPE_FUNCTION);
  auto* function = mapped_action.mutable_function();
  auto* field = function->add_modify_fields();
  field->set_type(P4_FIELD_TYPE_ETH_SRC);
  field->set_u64(kSrcMac1);
  field = function->add_modify_fields();
  field->set_type(P4_FIELD_TYPE_ETH_DST);
  field->set_u64(kDstMac1);
  field = function->add_modify_fields();
  field->set_type(P4_FIELD_TYPE_EGRESS_PORT);
  field->set_u32(kPortId1);
  function->add_primitives();
  EXPECT_CALL(*p4_table_mapper_mock_,
              MapActionProfileMember(EqualsProto(member), _))
      .WillOnce(
          DoAll(SetArgPointee<1>(mapped_action), Return(::util::OkStatus())));
  status = bcm_table_manager_->FillBcmNonMultipathNexthop(member, &nexthop);
  ASSERT_FALSE(status.ok());
  EXPECT_EQ(ERR_INVALID_PARAM, status.error_code());
  EXPECT_THAT(status.error_message(),
              HasSubstr("Invalid action premitives, found in"));

  // Should fail if port cannot be mapped.
  function->clear_primitives();
  field = function->mutable_modify_fields(2);
  field->set_u32(1234);
  EXPECT_CALL(*p4_table_mapper_mock_,
              MapActionProfileMember(EqualsProto(member), _))
      .WillOnce(
          DoAll(SetArgPointee<1>(mapped_action), Return(::util::OkStatus())));
  status = bcm_table_manager_->FillBcmNonMultipathNexthop(member, &nexthop);
  ASSERT_FALSE(status.ok());
  EXPECT_EQ(ERR_INVALID_PARAM, status.error_code());
  EXPECT_THAT(status.error_message(),
              HasSubstr("Could not find logical port or trunk port for port"));

  // Should fail if a field is not src/dst mac or egress port.
  field->set_type(P4_FIELD_TYPE_UNKNOWN);
  EXPECT_CALL(*p4_table_mapper_mock_,
              MapActionProfileMember(EqualsProto(member), _))
      .WillOnce(
          DoAll(SetArgPointee<1>(mapped_action), Return(::util::OkStatus())));
  status = bcm_table_manager_->FillBcmNonMultipathNexthop(member, &nexthop);
  ASSERT_FALSE(status.ok());
  EXPECT_EQ(ERR_INVALID_PARAM, status.error_code());
  EXPECT_THAT(status.error_message(),
              HasSubstr("Invalid or unsupported P4 field type"));

  // Should fail if any field is not given (or zero).
  field->set_type(P4_FIELD_TYPE_EGRESS_PORT);
  field->set_u32(kPortId1);
  field = function->mutable_modify_fields(0);
  field->set_u64(0);
  EXPECT_CALL(*p4_table_mapper_mock_,
              MapActionProfileMember(EqualsProto(member), _))
      .WillOnce(
          DoAll(SetArgPointee<1>(mapped_action), Return(::util::OkStatus())));
  status = bcm_table_manager_->FillBcmNonMultipathNexthop(member, &nexthop);
  ASSERT_FALSE(status.ok());
  EXPECT_EQ(ERR_INVALID_PARAM, status.error_code());
  EXPECT_THAT(status.error_message(),
              HasSubstr("Detected invalid port nexthop"));
}

MATCHER_P(SdkPortEq, sdk_port, "") {
  return sdk_port.unit == arg.unit && sdk_port.logical_port == arg.logical_port;
}

TEST_F(BcmTableManagerTest, FillBcmMultipathNexthopSuccess) {
  ASSERT_NO_FATAL_FAILURE(PushTestConfig());

  // Set up P4 members and group.
  ::p4::v1::ActionProfileMember member1, member2, member3;
  ::p4::v1::ActionProfileGroup group1;

  member1.set_member_id(kMemberId1);
  member1.set_action_profile_id(kActionProfileId1);

  member2.set_member_id(kMemberId2);
  member2.set_action_profile_id(kActionProfileId1);

  member3.set_member_id(kMemberId3);
  member3.set_action_profile_id(kActionProfileId1);

  group1.set_group_id(kGroupId1);
  group1.set_action_profile_id(kActionProfileId1);
  group1.add_members()->set_member_id(kMemberId1);
  group1.mutable_members(0)->set_weight(1);
  group1.add_members()->set_member_id(kMemberId2);
  group1.mutable_members(1)->set_weight(2);
  group1.add_members()->set_member_id(kMemberId3);
  group1.mutable_members(2)->set_weight(3);

  // Add P4 members.
  ASSERT_OK(bcm_table_manager_->AddActionProfileMember(
      member1, BcmNonMultipathNexthop::NEXTHOP_TYPE_PORT, kEgressIntfId1,
      kLogicalPort1));
  ASSERT_OK(bcm_table_manager_->AddActionProfileMember(
      member2, BcmNonMultipathNexthop::NEXTHOP_TYPE_TRUNK, kEgressIntfId2,
      kTrunkPort1));
  ASSERT_OK(bcm_table_manager_->AddActionProfileMember(
      member3, BcmNonMultipathNexthop::NEXTHOP_TYPE_PORT, kEgressIntfId3,
      kLogicalPort2));
  ASSERT_OK(VerifyActionProfileMember(member1,
                                      BcmNonMultipathNexthop::NEXTHOP_TYPE_PORT,
                                      kEgressIntfId1, kLogicalPort1, 0, 0));
  ASSERT_OK(VerifyActionProfileMember(
      member2, BcmNonMultipathNexthop::NEXTHOP_TYPE_TRUNK, kEgressIntfId2,
      kTrunkPort1, 0, 0));
  ASSERT_OK(VerifyActionProfileMember(member3,
                                      BcmNonMultipathNexthop::NEXTHOP_TYPE_PORT,
                                      kEgressIntfId3, kLogicalPort2, 0, 0));

  // Set up expectations for FillBcmMultipathNexthop.
  EXPECT_CALL(*p4_table_mapper_mock_,
              MapActionProfileGroup(EqualsProto(group1), _))
      .WillOnce(Return(::util::OkStatus()));
  EXPECT_CALL(*bcm_chassis_ro_mock_,
              GetPortState(SdkPortEq(SdkPort(kUnit, kLogicalPort1))))
      .WillOnce(Return(PORT_STATE_UP));
  // This member should not be included in the created group.
  EXPECT_CALL(*bcm_chassis_ro_mock_,
              GetPortState(SdkPortEq(SdkPort(kUnit, kLogicalPort2))))
      .WillOnce(Return(PORT_STATE_DOWN));

  // Make call and check created BcmMultipathNexthop.
  BcmMultipathNexthop nexthop;
  EXPECT_OK(bcm_table_manager_->FillBcmMultipathNexthop(group1, &nexthop));

  EXPECT_EQ(kUnit, nexthop.unit());
  ASSERT_EQ(2, nexthop.members_size());
  EXPECT_EQ(kEgressIntfId1, nexthop.members(0).egress_intf_id());
  EXPECT_EQ(1, nexthop.members(0).weight());
  EXPECT_EQ(kEgressIntfId2, nexthop.members(1).egress_intf_id());
  EXPECT_EQ(2, nexthop.members(1).weight());
}

TEST_F(BcmTableManagerTest, FillBcmMultipathNexthopFailure) {
  ASSERT_NO_FATAL_FAILURE(PushTestConfig());

  // Setup members and group.
  ::p4::v1::ActionProfileMember member1, member2;
  ::p4::v1::ActionProfileGroup group1;

  member1.set_member_id(kMemberId1);
  member1.set_action_profile_id(kActionProfileId1);

  member2.set_member_id(kMemberId2);
  member2.set_action_profile_id(kActionProfileId1);

  group1.set_group_id(kGroupId1);
  group1.set_action_profile_id(kActionProfileId1);
  group1.add_members()->set_member_id(kMemberId1);
  group1.mutable_members(0)->set_weight(3);
  group1.add_members()->set_member_id(kMemberId2);
  group1.mutable_members(1)->set_weight(1);

  // Add P4 members.
  ASSERT_OK(bcm_table_manager_->AddActionProfileMember(
      member1, BcmNonMultipathNexthop::NEXTHOP_TYPE_PORT, kEgressIntfId1,
      kLogicalPort1));
  ASSERT_OK(bcm_table_manager_->AddActionProfileMember(
      member2, BcmNonMultipathNexthop::NEXTHOP_TYPE_PORT, kEgressIntfId2,
      kLogicalPort2));
  ASSERT_OK(VerifyActionProfileMember(member1,
                                      BcmNonMultipathNexthop::NEXTHOP_TYPE_PORT,
                                      kEgressIntfId1, kLogicalPort1, 0, 0));
  ASSERT_OK(VerifyActionProfileMember(member2,
                                      BcmNonMultipathNexthop::NEXTHOP_TYPE_PORT,
                                      kEgressIntfId2, kLogicalPort2, 0, 0));

  // Set up expectations. Each call will fail due to a different failure during
  // the execution of FillBcmMultipathNexthop().
  EXPECT_CALL(*p4_table_mapper_mock_,
              MapActionProfileGroup(EqualsProto(group1), _))
      .WillOnce(Return(::util::UnknownErrorBuilder(GTL_LOC) << "error1"))
      .WillRepeatedly(Return(::util::OkStatus()));
  EXPECT_CALL(*bcm_chassis_ro_mock_,
              GetPortState(SdkPortEq(SdkPort(kUnit, kLogicalPort1))))
      .WillOnce(Return(::util::UnknownErrorBuilder(GTL_LOC) << "error2"));
  EXPECT_CALL(*bcm_chassis_ro_mock_,
              GetPortState(SdkPortEq(SdkPort(kUnit, kLogicalPort2))))
      .Times(0);

  BcmMultipathNexthop nexthop;
  auto status = bcm_table_manager_->FillBcmMultipathNexthop(group1, &nexthop);
  EXPECT_FALSE(status.ok());
  EXPECT_EQ(ERR_UNKNOWN, status.error_code());
  EXPECT_EQ("error1", status.error_message());
  status = bcm_table_manager_->FillBcmMultipathNexthop(group1, &nexthop);
  EXPECT_FALSE(status.ok());
  EXPECT_EQ(ERR_UNKNOWN, status.error_code());
  EXPECT_EQ("error2", status.error_message());
}

TEST_F(BcmTableManagerTest, FillBcmMultipathNexthopsWithPortSuccess) {
  ASSERT_NO_FATAL_FAILURE(PushTestConfig());

  // Set up P4 members and groups, with one member, shared by 2 groups, pointing
  // to the same output port.
  ::p4::v1::ActionProfileMember member1, member2, member3;
  ::p4::v1::ActionProfileGroup group1, group2, group3;

  member1.set_member_id(kMemberId1);
  member1.set_action_profile_id(kActionProfileId1);
  member2.set_member_id(kMemberId2);
  member2.set_action_profile_id(kActionProfileId1);
  member3.set_member_id(kMemberId3);
  member3.set_action_profile_id(kActionProfileId1);

  group1.set_group_id(kGroupId1);
  group1.set_action_profile_id(kActionProfileId1);
  group1.add_members()->set_member_id(kMemberId1);
  group1.add_members()->set_member_id(kMemberId2);
  group2.set_group_id(kGroupId2);
  group2.set_action_profile_id(kActionProfileId1);
  group2.add_members()->set_member_id(kMemberId1);
  group2.add_members()->set_member_id(kMemberId3);
  group3.set_group_id(kGroupId3);
  group3.set_action_profile_id(kActionProfileId1);
  group3.add_members()->set_member_id(kMemberId2);
  group3.add_members()->set_member_id(kMemberId3);

  // Add and verify the members and groups.
  ASSERT_OK(bcm_table_manager_->AddActionProfileMember(
      member1, BcmNonMultipathNexthop::NEXTHOP_TYPE_PORT, kEgressIntfId1,
      kLogicalPort1));
  ASSERT_OK(bcm_table_manager_->AddActionProfileMember(
      member2, BcmNonMultipathNexthop::NEXTHOP_TYPE_TRUNK, kEgressIntfId2,
      kTrunkPort1));
  ASSERT_OK(bcm_table_manager_->AddActionProfileMember(
      member3, BcmNonMultipathNexthop::NEXTHOP_TYPE_PORT, kEgressIntfId3,
      kLogicalPort2));
  ASSERT_OK(bcm_table_manager_->AddActionProfileGroup(group1, kEgressIntfId4));
  ASSERT_OK(bcm_table_manager_->AddActionProfileGroup(group2, kEgressIntfId5));
  ASSERT_OK(bcm_table_manager_->AddActionProfileGroup(group3, kEgressIntfId6));
  ASSERT_OK(VerifyActionProfileMember(member1,
                                      BcmNonMultipathNexthop::NEXTHOP_TYPE_PORT,
                                      kEgressIntfId1, kLogicalPort1, 2, 0));
  ASSERT_OK(VerifyActionProfileMember(
      member2, BcmNonMultipathNexthop::NEXTHOP_TYPE_TRUNK, kEgressIntfId2,
      kTrunkPort1, 2, 0));
  ASSERT_OK(VerifyActionProfileMember(member3,
                                      BcmNonMultipathNexthop::NEXTHOP_TYPE_PORT,
                                      kEgressIntfId3, kLogicalPort2, 2, 0));
  ASSERT_OK(VerifyActionProfileGroup(
      group1, kEgressIntfId4, 0,
      {{kMemberId1, std::make_tuple(1, 2, kLogicalPort1)},
       {kMemberId2, std::make_tuple(1, 2, kTrunkPort1)}}));
  ASSERT_OK(VerifyActionProfileGroup(
      group2, kEgressIntfId5, 0,
      {{kMemberId1, std::make_tuple(1, 2, kLogicalPort1)},
       {kMemberId3, std::make_tuple(1, 2, kLogicalPort2)}}));
  ASSERT_OK(VerifyActionProfileGroup(
      group3, kEgressIntfId6, 0,
      {{kMemberId2, std::make_tuple(1, 2, kTrunkPort1)},
       {kMemberId3, std::make_tuple(1, 2, kLogicalPort2)}}));

  // Set up expectations for the FillBcmMultipathNexthop() calls. This should
  // only be called for group1 and group2 which share kLogicalPort1.
  EXPECT_CALL(*p4_table_mapper_mock_,
              MapActionProfileGroup(EqualsProto(group1), _))
      .WillOnce(Return(::util::OkStatus()));
  EXPECT_CALL(*p4_table_mapper_mock_,
              MapActionProfileGroup(EqualsProto(group2), _))
      .WillOnce(Return(::util::OkStatus()));
  EXPECT_CALL(*bcm_chassis_ro_mock_,
              GetPortState(SdkPortEq(SdkPort(kUnit, kLogicalPort1))))
      .Times(2)
      .WillRepeatedly(Return(PORT_STATE_UP));
  EXPECT_CALL(*bcm_chassis_ro_mock_,
              GetPortState(SdkPortEq(SdkPort(kUnit, kLogicalPort2))))
      .WillOnce(Return(PORT_STATE_UP));

  auto status_or_nexthops =
      bcm_table_manager_->FillBcmMultipathNexthopsWithPort(kPortId1);
  ASSERT_TRUE(status_or_nexthops.ok());
  auto nexthops = std::move(status_or_nexthops).ValueOrDie();

  // Check that the nexthop groups are filled as expected.
  ASSERT_EQ(2, nexthops.size());
  bool nexthop1_ok = false, nexthop2_ok = false;
  for (auto& e : nexthops) {
    int egress_intf_id = e.first;
    BcmMultipathNexthop& nexthop = e.second;
    EXPECT_EQ(kUnit, nexthop.unit());
    ASSERT_EQ(2, nexthop.members_size());
    if (egress_intf_id == kEgressIntfId4) {
      EXPECT_EQ(kEgressIntfId1, nexthop.members(0).egress_intf_id());
      EXPECT_EQ(1, nexthop.members(0).weight());
      EXPECT_EQ(kEgressIntfId2, nexthop.members(1).egress_intf_id());
      EXPECT_EQ(1, nexthop.members(1).weight());
      nexthop1_ok = true;
    } else if (egress_intf_id == kEgressIntfId5) {
      EXPECT_EQ(kEgressIntfId1, nexthop.members(0).egress_intf_id());
      EXPECT_EQ(1, nexthop.members(0).weight());
      EXPECT_EQ(kEgressIntfId3, nexthop.members(1).egress_intf_id());
      EXPECT_EQ(1, nexthop.members(1).weight());
      nexthop2_ok = true;
    }
  }
  EXPECT_TRUE(nexthop1_ok);
  EXPECT_TRUE(nexthop2_ok);
}

TEST_F(BcmTableManagerTest, FillBcmMultipathNexthopsWithPortFailure) {
  ASSERT_NO_FATAL_FAILURE(PushTestConfig());

  // Failure due to unknown port.
  auto status_or_nexthops =
      bcm_table_manager_->FillBcmMultipathNexthopsWithPort(10493232);
  EXPECT_FALSE(status_or_nexthops.ok());
  EXPECT_EQ(ERR_INVALID_PARAM, status_or_nexthops.status().error_code());
  // No groups reference the port. Empty map should be returned.
  status_or_nexthops =
      bcm_table_manager_->FillBcmMultipathNexthopsWithPort(kPortId1);
  EXPECT_TRUE(status_or_nexthops.ok());
  EXPECT_TRUE(status_or_nexthops.ValueOrDie().empty());
}

TEST_F(BcmTableManagerTest, AddTableEntrySuccess) {
  ASSERT_NO_FATAL_FAILURE(PushTestConfig());

  ::p4::v1::ActionProfileMember member1;
  ::p4::v1::ActionProfileGroup group1;
  ::p4::v1::TableEntry entry1, entry2;

  member1.set_member_id(kMemberId1);
  member1.set_action_profile_id(kActionProfileId1);

  group1.set_group_id(kGroupId1);
  group1.set_action_profile_id(kActionProfileId1);
  group1.add_members()->set_member_id(kMemberId1);  // one member in group1

  entry1.set_table_id(kTableId1);
  entry1.add_match()->set_field_id(kFieldId1);
  entry1.mutable_action()->set_action_profile_member_id(kMemberId1);
  entry2.set_table_id(kTableId2);
  entry2.add_match()->set_field_id(kFieldId2);
  entry2.mutable_action()->set_action_profile_group_id(kGroupId1);

  // Need to first add the members and groups the flow will point to.
  ASSERT_OK(bcm_table_manager_->AddActionProfileMember(
      member1, BcmNonMultipathNexthop::NEXTHOP_TYPE_PORT, kEgressIntfId1,
      kLogicalPort1));
  ASSERT_OK(bcm_table_manager_->AddActionProfileGroup(group1, kEgressIntfId4));
  ASSERT_OK(VerifyActionProfileMember(member1,
                                      BcmNonMultipathNexthop::NEXTHOP_TYPE_PORT,
                                      kEgressIntfId1, kLogicalPort1, 1, 0));
  ASSERT_OK(VerifyActionProfileGroup(
      group1, kEgressIntfId4, 0,
      {{kMemberId1, std::make_tuple(1, 1, kLogicalPort1)}}));

  // Now add the table entries.
  ASSERT_OK(bcm_table_manager_->AddTableEntry(entry1));
  ASSERT_OK(bcm_table_manager_->AddTableEntry(entry2));

  ASSERT_OK(VerifyTableEntry(entry1, true, true, true));
  ASSERT_OK(VerifyTableEntry(entry2, true, true, true));
  ASSERT_OK(VerifyActionProfileMember(member1,
                                      BcmNonMultipathNexthop::NEXTHOP_TYPE_PORT,
                                      kEgressIntfId1, kLogicalPort1, 1, 1));
  ASSERT_OK(VerifyActionProfileGroup(
      group1, kEgressIntfId4, 1,
      {{kMemberId1, std::make_tuple(1, 1, kLogicalPort1)}}));
}

TEST_F(BcmTableManagerTest, AddTableEntryFailureWhenNoTableIdInEntry) {
  ASSERT_NO_FATAL_FAILURE(PushTestConfig());

  ::p4::v1::TableEntry entry1;

  entry1.add_match()->set_field_id(kFieldId1);
  entry1.mutable_action()->set_action_profile_member_id(kMemberId1);

  // Now add the table entry without adding the member.
  ::util::Status status = bcm_table_manager_->AddTableEntry(entry1);
  ASSERT_FALSE(status.ok());
}

TEST_F(BcmTableManagerTest, AddTableEntryFailureWhenTableEntryExists) {
  ASSERT_NO_FATAL_FAILURE(PushTestConfig());

  ::p4::v1::ActionProfileMember member1;
  ::p4::v1::TableEntry entry1;

  member1.set_member_id(kMemberId1);
  member1.set_action_profile_id(kActionProfileId1);

  entry1.set_table_id(kTableId1);
  entry1.add_match()->set_field_id(kFieldId1);
  entry1.mutable_action()->set_action_profile_member_id(kMemberId1);

  // Need to first add the members and groups the flow will point to.
  ASSERT_OK(bcm_table_manager_->AddActionProfileMember(
      member1, BcmNonMultipathNexthop::NEXTHOP_TYPE_PORT, kEgressIntfId1,
      kLogicalPort1));

  // Now add the table entry two times.
  ::util::Status status = bcm_table_manager_->AddTableEntry(entry1);
  ASSERT_OK(status);
  status = bcm_table_manager_->AddTableEntry(entry1);
  ASSERT_FALSE(status.ok());
  EXPECT_EQ(status.error_code(), ERR_ENTRY_EXISTS);
}

TEST_F(BcmTableManagerTest, AddTableEntryFailureWhenReferencedMemberNotFound) {
  ASSERT_NO_FATAL_FAILURE(PushTestConfig());

  ::p4::v1::TableEntry entry1;

  entry1.set_table_id(kTableId1);
  entry1.add_match()->set_field_id(kFieldId1);
  entry1.mutable_action()->set_action_profile_member_id(kMemberId1);

  // Now add the table entry without adding the member.
  ::util::Status status = bcm_table_manager_->AddTableEntry(entry1);
  ASSERT_FALSE(status.ok());
  EXPECT_THAT(status.error_message(), HasSubstr("Unknown member_id"));
}

TEST_F(BcmTableManagerTest, UpdateTableEntrySuccess) {
  ASSERT_NO_FATAL_FAILURE(PushTestConfig());

  ::p4::v1::ActionProfileMember member1, member2;
  ::p4::v1::ActionProfileGroup group1;
  ::p4::v1::TableEntry entry1, entry2, entry3;

  member1.set_member_id(kMemberId1);
  member1.set_action_profile_id(kActionProfileId1);
  member2.set_member_id(kMemberId2);
  member2.set_action_profile_id(kActionProfileId1);

  group1.set_group_id(kGroupId1);
  group1.set_action_profile_id(kActionProfileId1);
  group1.add_members()->set_member_id(kMemberId1);
  group1.add_members()->set_member_id(kMemberId2);  // two members in group1

  entry1.set_table_id(kTableId1);
  entry1.add_match()->set_field_id(kFieldId1);
  entry1.mutable_action()->set_action_profile_member_id(kMemberId1);
  entry2.set_table_id(kTableId2);
  entry2.add_match()->set_field_id(kFieldId2);
  entry2.mutable_action()->set_action_profile_group_id(kGroupId1);
  entry3.set_table_id(kTableId1);               // same as entry1
  entry3.add_match()->set_field_id(kFieldId1);  // same as entry1
  entry3.mutable_action()->set_action_profile_member_id(kMemberId2);

  // Need to first add the members and groups the flow will point to.
  ASSERT_OK(bcm_table_manager_->AddActionProfileMember(
      member1, BcmNonMultipathNexthop::NEXTHOP_TYPE_PORT, kEgressIntfId1,
      kLogicalPort1));
  ASSERT_OK(bcm_table_manager_->AddActionProfileMember(
      member2, BcmNonMultipathNexthop::NEXTHOP_TYPE_TRUNK, kEgressIntfId2,
      kTrunkPort1));
  ASSERT_OK(bcm_table_manager_->AddActionProfileGroup(group1, kEgressIntfId4));
  ASSERT_OK(VerifyActionProfileMember(member1,
                                      BcmNonMultipathNexthop::NEXTHOP_TYPE_PORT,
                                      kEgressIntfId1, kLogicalPort1, 1, 0));
  ASSERT_OK(VerifyActionProfileMember(
      member2, BcmNonMultipathNexthop::NEXTHOP_TYPE_TRUNK, kEgressIntfId2,
      kTrunkPort1, 1, 0));
  ASSERT_OK(VerifyActionProfileGroup(
      group1, kEgressIntfId4, 0,
      {{kMemberId1, std::make_tuple(1, 1, kLogicalPort1)},
       {kMemberId2, std::make_tuple(1, 1, kTrunkPort1)}}));

  // Now add and update the table entries.
  ASSERT_OK(bcm_table_manager_->AddTableEntry(entry1));
  ASSERT_OK(bcm_table_manager_->AddTableEntry(entry2));
  ASSERT_OK(bcm_table_manager_->UpdateTableEntry(entry3));

  ASSERT_OK(VerifyTableEntry(entry1, true, true, false));
  ASSERT_OK(VerifyTableEntry(entry2, true, true, true));
  // entry3 replaces entry1
  ASSERT_OK(VerifyTableEntry(entry3, true, true, true));
  ASSERT_OK(VerifyActionProfileMember(member1,
                                      BcmNonMultipathNexthop::NEXTHOP_TYPE_PORT,
                                      kEgressIntfId1, kLogicalPort1, 1, 0));
  ASSERT_OK(VerifyActionProfileMember(
      member2, BcmNonMultipathNexthop::NEXTHOP_TYPE_TRUNK, kEgressIntfId2,
      kTrunkPort1, 1, 1));
  ASSERT_OK(VerifyActionProfileGroup(
      group1, kEgressIntfId4, 1,
      {{kMemberId1, std::make_tuple(1, 1, kLogicalPort1)},
       {kMemberId2, std::make_tuple(1, 1, kTrunkPort1)}}));
}

TEST_F(BcmTableManagerTest, UpdateTableEntryFailureWhenNodeNotFound) {
  ASSERT_NO_FATAL_FAILURE(PushTestConfig());

  ::p4::v1::TableEntry entry1;

  entry1.set_table_id(kTableId1);
  entry1.add_match()->set_field_id(kFieldId1);
  entry1.mutable_action()->set_action_profile_member_id(kMemberId1);

  // Update the table entry when there is no refrence of the node.
  ASSERT_FALSE(bcm_table_manager_->UpdateTableEntry(entry1).ok());
}

TEST_F(BcmTableManagerTest, UpdateTableEntryFailureWhenTableNotFound) {
  ASSERT_NO_FATAL_FAILURE(PushTestConfig());

  ::p4::v1::ActionProfileMember member1;
  ::p4::v1::TableEntry entry1, entry2;

  member1.set_member_id(kMemberId1);
  member1.set_action_profile_id(kActionProfileId1);

  entry1.set_table_id(kTableId1);
  entry1.add_match()->set_field_id(kFieldId1);
  entry1.mutable_action()->set_action_profile_member_id(kMemberId1);
  entry2.set_table_id(kTableId2);
  entry2.add_match()->set_field_id(kFieldId1);
  entry2.mutable_action()->set_action_profile_member_id(kMemberId1);

  // Need to first add the members and groups the flow will point to.
  ASSERT_OK(bcm_table_manager_->AddActionProfileMember(
      member1, BcmNonMultipathNexthop::NEXTHOP_TYPE_PORT, kEgressIntfId1,
      kLogicalPort1));

  // Now add entry1 and update entry2 which points to a non existing table.
  ::util::Status status = bcm_table_manager_->AddTableEntry(entry1);
  ASSERT_OK(status);
  status = bcm_table_manager_->UpdateTableEntry(entry2);
  ASSERT_FALSE(status.ok());
}

TEST_F(BcmTableManagerTest, UpdateTableEntryFailureWhenEntryNotFoundInTable) {
  ASSERT_NO_FATAL_FAILURE(PushTestConfig());

  ::p4::v1::ActionProfileMember member1;
  ::p4::v1::TableEntry entry1, entry2;

  member1.set_member_id(kMemberId1);
  member1.set_action_profile_id(kActionProfileId1);

  entry1.set_table_id(kTableId1);
  entry1.add_match()->set_field_id(kFieldId1);
  entry1.mutable_action()->set_action_profile_member_id(kMemberId1);
  entry2.set_table_id(kTableId1);
  entry2.add_match()->set_field_id(kFieldId2);
  entry2.mutable_action()->set_action_profile_member_id(kMemberId2);

  // Need to first add the members and groups the flow will point to.
  ASSERT_OK(bcm_table_manager_->AddActionProfileMember(
      member1, BcmNonMultipathNexthop::NEXTHOP_TYPE_PORT, kEgressIntfId1,
      kLogicalPort1));

  // Now add entry1 and update entry2 which points to the same table but the
  // entry does not exist in the table.
  ::util::Status status = bcm_table_manager_->AddTableEntry(entry1);
  ASSERT_OK(status);
  status = bcm_table_manager_->UpdateTableEntry(entry2);
  ASSERT_FALSE(status.ok());
  EXPECT_EQ(status.error_code(), ERR_ENTRY_NOT_FOUND);
}

TEST_F(BcmTableManagerTest, DeleteTableEntrySuccess) {
  ASSERT_NO_FATAL_FAILURE(PushTestConfig());

  ::p4::v1::ActionProfileMember member1;
  ::p4::v1::ActionProfileGroup group1;
  ::p4::v1::TableEntry entry1, entry2;

  member1.set_member_id(kMemberId1);
  member1.set_action_profile_id(kActionProfileId1);

  group1.set_group_id(kGroupId1);
  group1.set_action_profile_id(kActionProfileId1);
  group1.add_members()->set_member_id(kMemberId1);  // one member in group1

  entry1.set_table_id(kTableId1);
  entry1.add_match()->set_field_id(kFieldId1);
  entry1.mutable_action()->set_action_profile_member_id(kMemberId1);
  entry2.set_table_id(kTableId2);
  entry2.add_match()->set_field_id(kFieldId2);
  entry2.mutable_action()->set_action_profile_group_id(kGroupId1);

  // Need to first add the members and groups the flow will point to.
  ASSERT_OK(bcm_table_manager_->AddActionProfileMember(
      member1, BcmNonMultipathNexthop::NEXTHOP_TYPE_PORT, kEgressIntfId1,
      kLogicalPort1));
  ASSERT_OK(bcm_table_manager_->AddActionProfileGroup(group1, kEgressIntfId4));
  ASSERT_OK(VerifyActionProfileMember(member1,
                                      BcmNonMultipathNexthop::NEXTHOP_TYPE_PORT,
                                      kEgressIntfId1, kLogicalPort1, 1, 0));
  ASSERT_OK(VerifyActionProfileGroup(
      group1, kEgressIntfId4, 0,
      {{kMemberId1, std::make_tuple(1, 1, kLogicalPort1)}}));

  // Now add the table entries and then remove them one by one.
  ASSERT_OK(bcm_table_manager_->AddTableEntry(entry1));
  ASSERT_OK(bcm_table_manager_->AddTableEntry(entry2));

  ASSERT_OK(VerifyTableEntry(entry1, true, true, true));
  ASSERT_OK(VerifyTableEntry(entry2, true, true, true));
  ASSERT_OK(VerifyActionProfileMember(member1,
                                      BcmNonMultipathNexthop::NEXTHOP_TYPE_PORT,
                                      kEgressIntfId1, kLogicalPort1, 1, 1));
  ASSERT_OK(VerifyActionProfileGroup(
      group1, kEgressIntfId4, 1,
      {{kMemberId1, std::make_tuple(1, 1, kLogicalPort1)}}));

  ASSERT_OK(bcm_table_manager_->DeleteTableEntry(entry2));

  ASSERT_OK(VerifyTableEntry(entry1, true, true, true));
  ASSERT_OK(VerifyTableEntry(entry2, false, false, false));

  ASSERT_OK(bcm_table_manager_->DeleteTableEntry(entry1));

  ASSERT_OK(VerifyTableEntry(entry1, false, false, false));
  ASSERT_OK(VerifyTableEntry(entry2, false, false, false));
  ASSERT_OK(VerifyActionProfileMember(
      member1, BcmNonMultipathNexthop::NEXTHOP_TYPE_PORT, kEgressIntfId1,
      kLogicalPort1, 1, 0));  // flow_ref_count back to 0
  ASSERT_OK(VerifyActionProfileGroup(
      group1, kEgressIntfId4, 0,
      {{kMemberId1,
        std::make_tuple(1, 1, kLogicalPort1)}}));  // flow_ref_count back to 0
}

TEST_F(BcmTableManagerTest, DeleteTableEntryFailure) {
  // TODO: Implement this test.
}

TEST_F(BcmTableManagerTest, DeleteTableEntryFailureWhenNodeNotFound) {
  ASSERT_NO_FATAL_FAILURE(PushTestConfig());

  ::p4::v1::TableEntry entry1;

  entry1.set_table_id(kTableId1);
  entry1.add_match()->set_field_id(kFieldId1);
  entry1.mutable_action()->set_action_profile_member_id(kMemberId1);

  // Delete the table entry when there is no refrence of the node.
  ::util::Status status = bcm_table_manager_->DeleteTableEntry(entry1);
  ASSERT_EQ(status.error_code(), ERR_ENTRY_NOT_FOUND);
}

TEST_F(BcmTableManagerTest, DeleteTableEntryFailureWhenTableNotFound) {
  ASSERT_NO_FATAL_FAILURE(PushTestConfig());

  ::p4::v1::ActionProfileMember member1;
  ::p4::v1::TableEntry entry1, entry2;

  member1.set_member_id(kMemberId1);
  member1.set_action_profile_id(kActionProfileId1);

  entry1.set_table_id(kTableId1);
  entry1.add_match()->set_field_id(kFieldId1);
  entry1.mutable_action()->set_action_profile_member_id(kMemberId1);
  entry2.set_table_id(kTableId2);
  entry2.add_match()->set_field_id(kFieldId1);
  entry2.mutable_action()->set_action_profile_member_id(kMemberId1);

  // Need to first add the members and groups the flow will point to.
  ASSERT_OK(bcm_table_manager_->AddActionProfileMember(
      member1, BcmNonMultipathNexthop::NEXTHOP_TYPE_PORT, kEgressIntfId1,
      kLogicalPort1));

  // Now add entry1 and delete entry2 which points to a non existing table.
  ::util::Status status = bcm_table_manager_->AddTableEntry(entry1);
  ASSERT_OK(status);
  status = bcm_table_manager_->DeleteTableEntry(entry2);
  ASSERT_FALSE(status.ok());
  ASSERT_EQ(status.error_code(), ERR_ENTRY_NOT_FOUND);
}

TEST_F(BcmTableManagerTest, DeleteTableEntryFailureWhenEntryNotFoundInTable) {
  ASSERT_NO_FATAL_FAILURE(PushTestConfig());

  ::p4::v1::ActionProfileMember member1;
  ::p4::v1::TableEntry entry1, entry2;

  member1.set_member_id(kMemberId1);
  member1.set_action_profile_id(kActionProfileId1);

  entry1.set_table_id(kTableId1);
  entry1.add_match()->set_field_id(kFieldId1);
  entry1.mutable_action()->set_action_profile_member_id(kMemberId1);
  entry2.set_table_id(kTableId1);
  entry2.add_match()->set_field_id(kFieldId2);
  entry2.mutable_action()->set_action_profile_member_id(kMemberId2);

  // Need to first add the members and groups the flow will point to.
  ASSERT_OK(bcm_table_manager_->AddActionProfileMember(
      member1, BcmNonMultipathNexthop::NEXTHOP_TYPE_PORT, kEgressIntfId1,
      kLogicalPort1));

  // Now add entry1 and delete entry2 which points to the same table but the
  // entry does not exist in the table.
  ::util::Status status = bcm_table_manager_->AddTableEntry(entry1);
  ASSERT_OK(status);
  status = bcm_table_manager_->DeleteTableEntry(entry2);
  ASSERT_FALSE(status.ok());
  ASSERT_EQ(status.error_code(), ERR_ENTRY_NOT_FOUND);
}

TEST_F(BcmTableManagerTest, AddAndDeleteAclTable) {
  PushTestConfig();

  // Need to first add the members and groups the flow will point to.
  ::p4::v1::ActionProfileMember member1;
  member1.set_member_id(kMemberId1);
  member1.set_action_profile_id(kActionProfileId1);
  ASSERT_OK(bcm_table_manager_->AddActionProfileMember(
      member1, BcmNonMultipathNexthop::NEXTHOP_TYPE_PORT, kEgressIntfId1,
      kLogicalPort1));

  // Add an ACL table with a single entry.
  AclTable table =
      CreateAclTable(/*p4_id=*/kTableId1, /*match_fields=*/{kFieldId1},
                     /*stage=*/BCM_ACL_STAGE_IFP, /*size=*/10,
                     /*priority=*/20);
  EXPECT_OK(bcm_table_manager_->AddAclTable(table));

  // Add an entry.
  ::p4::v1::TableEntry entry;
  entry.set_table_id(kTableId1);
  entry.add_match()->set_field_id(kFieldId1);
  entry.mutable_action()->set_action_profile_member_id(kMemberId1);
  EXPECT_OK(bcm_table_manager_->AddAclTableEntry(entry, 15));

  // Sanity check the table contents.
  const AclTable* read_only_table;
  ASSERT_OK_AND_ASSIGN(read_only_table,
                       bcm_table_manager_->GetReadOnlyAclTable(table.Id()));
  EXPECT_EQ(read_only_table->Id(), kTableId1);
  EXPECT_EQ(read_only_table->Size(), 10);
  EXPECT_EQ(read_only_table->EntryCount(), 1);
  EXPECT_TRUE(read_only_table->HasEntry(entry));
  EXPECT_THAT(bcm_table_manager_->GetAllAclTableIDs(),
              UnorderedElementsAre(kTableId1));

  // Delete the table.
  EXPECT_OK(bcm_table_manager_->DeleteTable(kTableId1));
  EXPECT_THAT(bcm_table_manager_->GetAllAclTableIDs(), UnorderedElementsAre());
  EXPECT_THAT(bcm_table_manager_->GetReadOnlyAclTable(kTableId1),
              StatusIs(StratumErrorSpace(), ERR_ENTRY_NOT_FOUND, _));
}

TEST_F(BcmTableManagerTest, GetReadOnlyAclTable) {
  PushTestConfig();
  // Need to first add the members and groups the flow will point to.
  ::p4::v1::ActionProfileMember member1;
  member1.set_member_id(kMemberId1);
  member1.set_action_profile_id(kActionProfileId1);
  ASSERT_OK(bcm_table_manager_->AddActionProfileMember(
      member1, BcmNonMultipathNexthop::NEXTHOP_TYPE_PORT, kEgressIntfId1,
      kLogicalPort1));

  // Add an ACL table with a single entry.
  AclTable table =
      CreateAclTable(/*p4_id=*/kTableId1, /*match_fields=*/{kFieldId1},
                     /*stage=*/BCM_ACL_STAGE_IFP, /*size=*/10,
                     /*priority=*/20);
  EXPECT_OK(bcm_table_manager_->AddAclTable(table));

  // Add a non-ACL table.
  ::p4::v1::TableEntry entry;
  entry.set_table_id(kTableId2);
  entry.add_match()->set_field_id(kFieldId1);
  entry.mutable_action()->set_action_profile_member_id(kMemberId1);
  EXPECT_OK(bcm_table_manager_->AddTableEntry(entry));

  const AclTable* read_only_table;
  // Test ACL table retrieval.
  ASSERT_OK_AND_ASSIGN(read_only_table,
                       bcm_table_manager_->GetReadOnlyAclTable(kTableId1));
  EXPECT_EQ(read_only_table->Id(), kTableId1);
  // Test non-ACL table failure.
  EXPECT_THAT(bcm_table_manager_->GetReadOnlyAclTable(kTableId2),
              StatusIs(StratumErrorSpace(), ERR_INVALID_PARAM, _));
  // Test unknown table failure.
  EXPECT_THAT(bcm_table_manager_->GetReadOnlyAclTable(0),
              StatusIs(StratumErrorSpace(), ERR_ENTRY_NOT_FOUND, _));
}

TEST_F(BcmTableManagerTest, AddAclTableEntry) {
  PushTestConfig();
  // Need to first add the members and groups the flow will point to.
  ::p4::v1::ActionProfileMember member1;
  member1.set_member_id(kMemberId1);
  member1.set_action_profile_id(kActionProfileId1);
  ASSERT_OK(bcm_table_manager_->AddActionProfileMember(
      member1, BcmNonMultipathNexthop::NEXTHOP_TYPE_PORT, kEgressIntfId1,
      kLogicalPort1));

  // Add an ACL table with a single entry.
  AclTable table =
      CreateAclTable(/*p4_id=*/kTableId1, /*match_fields=*/{kFieldId1},
                     /*stage=*/BCM_ACL_STAGE_IFP, /*size=*/10,
                     /*priority=*/20);
  EXPECT_OK(bcm_table_manager_->AddAclTable(table));

  // Create the table entry.
  ::p4::v1::TableEntry entry;
  entry.set_table_id(kTableId1);
  entry.add_match()->set_field_id(kFieldId1);
  entry.mutable_action()->set_action_profile_member_id(kMemberId1);

  // Add the entry.
  EXPECT_OK(bcm_table_manager_->AddAclTableEntry(entry, 11));

  // Verify the entry.
  const AclTable* read_only_table;
  ASSERT_OK_AND_ASSIGN(read_only_table,
                       bcm_table_manager_->GetReadOnlyAclTable(kTableId1));
  EXPECT_TRUE(read_only_table->HasEntry(entry));
  EXPECT_THAT(read_only_table->BcmAclId(entry), IsOkAndHolds(11));
}

TEST_F(BcmTableManagerTest, AddAclTableEntryRejection) {
  // Need to first add the members and groups the flow will point to.
  ::p4::v1::ActionProfileMember member1;
  member1.set_member_id(kMemberId1);
  member1.set_action_profile_id(kActionProfileId1);
  ASSERT_OK(bcm_table_manager_->AddActionProfileMember(
      member1, BcmNonMultipathNexthop::NEXTHOP_TYPE_PORT, kEgressIntfId1,
      kLogicalPort1));

  // Create the table entry.
  ::p4::v1::TableEntry entry;
  entry.set_table_id(kTableId1);
  entry.add_match()->set_field_id(kFieldId1);
  entry.mutable_action()->set_action_profile_member_id(kMemberId1);

  // Attempt to add an entry for an unknown table.
  EXPECT_THAT(bcm_table_manager_->AddAclTableEntry(entry, 1),
              StatusIs(StratumErrorSpace(), ERR_ENTRY_NOT_FOUND, _));
  // Attempt to add an entry into a non-ACL table.
  ASSERT_OK(bcm_table_manager_->AddTableEntry(entry));
  EXPECT_THAT(bcm_table_manager_->AddAclTableEntry(entry, 1),
              StatusIs(StratumErrorSpace(), ERR_INVALID_PARAM, _));
}

TEST_F(BcmTableManagerTest, DeleteTableSuccess) {
  PushTestConfig();
  // Make table1 an AclTable.
  AclTable table1 =
      CreateAclTable(/*p4_id=*/kTableId1, /*match_fields=*/{kFieldId1},
                     /*stage=*/BCM_ACL_STAGE_IFP, /*size=*/10,
                     /*priority=*/20);
  EXPECT_OK(bcm_table_manager_->AddAclTable(table1));

  ::p4::v1::ActionProfileMember member1;
  ::p4::v1::ActionProfileGroup group1;
  ::p4::v1::TableEntry entry1, entry2;

  member1.set_member_id(kMemberId1);
  member1.set_action_profile_id(kActionProfileId1);

  group1.set_group_id(kGroupId1);
  group1.set_action_profile_id(kActionProfileId1);
  group1.add_members()->set_member_id(kMemberId1);  // one member in group1

  entry1.set_table_id(kTableId1);
  entry1.add_match()->set_field_id(kFieldId1);
  entry1.mutable_action()->set_action_profile_member_id(kMemberId1);
  entry2.set_table_id(kTableId2);
  entry2.add_match()->set_field_id(kFieldId2);
  entry2.mutable_action()->set_action_profile_group_id(kGroupId1);

  // Need to first add the members and groups the flow will point to.
  ASSERT_OK(bcm_table_manager_->AddActionProfileMember(
      member1, BcmNonMultipathNexthop::NEXTHOP_TYPE_PORT, kEgressIntfId1,
      kLogicalPort1));
  ASSERT_OK(bcm_table_manager_->AddActionProfileGroup(group1, kEgressIntfId4));
  ASSERT_OK(VerifyActionProfileMember(member1,
                                      BcmNonMultipathNexthop::NEXTHOP_TYPE_PORT,
                                      kEgressIntfId1, kLogicalPort1, 1, 0));
  ASSERT_OK(VerifyActionProfileGroup(
      group1, kEgressIntfId4, 0,
      {{kMemberId1, std::make_tuple(1, 1, kLogicalPort1)}}));

  // Now add the table entries and then remove them one by one.
  ASSERT_OK(bcm_table_manager_->AddAclTableEntry(entry1, 111));
  ASSERT_OK(bcm_table_manager_->AddTableEntry(entry2));

  ASSERT_OK(VerifyTableEntry(entry1, true, true, true));
  ASSERT_OK(VerifyTableEntry(entry2, true, true, true));
  ASSERT_OK(VerifyActionProfileMember(member1,
                                      BcmNonMultipathNexthop::NEXTHOP_TYPE_PORT,
                                      kEgressIntfId1, kLogicalPort1, 1, 1));
  ASSERT_OK(VerifyActionProfileGroup(
      group1, kEgressIntfId4, 1,
      {{kMemberId1, std::make_tuple(1, 1, kLogicalPort1)}}));

  ASSERT_OK(bcm_table_manager_->DeleteTable(kTableId2));

  ASSERT_OK(VerifyTableEntry(entry1, true, true, true));
  ASSERT_OK(VerifyTableEntry(entry2, false, false, false));

  ASSERT_OK(bcm_table_manager_->DeleteTable(kTableId1));
  ASSERT_OK(VerifyTableEntry(entry1, false, false, false));
  ASSERT_OK(VerifyTableEntry(entry2, false, false, false));
  ASSERT_OK(VerifyActionProfileMember(
      member1, BcmNonMultipathNexthop::NEXTHOP_TYPE_PORT, kEgressIntfId1,
      kLogicalPort1, 1, 0));  // flow_ref_count back to 0
  ASSERT_OK(VerifyActionProfileGroup(
      group1, kEgressIntfId4, 0,
      {{kMemberId1,
        std::make_tuple(1, 1, kLogicalPort1)}}));  // flow_ref_count back to 0
  // Expect that the AclTable object is deleted.
  EXPECT_THAT(bcm_table_manager_->GetReadOnlyAclTable(kTableId1),
              StatusIs(StratumErrorSpace(), ERR_ENTRY_NOT_FOUND, _));
}

// DeleteTable should return a failure if the table cannot be found.
TEST_F(BcmTableManagerTest, DeleteTableFailure) {
  ASSERT_NO_FATAL_FAILURE(PushTestConfig());

  EXPECT_THAT(
      bcm_table_manager_->DeleteTable(999999),
      StatusIs(StratumErrorSpace(), ERR_ENTRY_NOT_FOUND, HasSubstr("999999")));
}

TEST_F(BcmTableManagerTest, UpdateTableEntryMeterSuccess) {
  ASSERT_NO_FATAL_FAILURE(PushTestConfig());

  // Set up dummy ACL table.
  AclTable acl_table =
      CreateAclTable(/*p4_id=*/kTableId1, /*match_fields=*/{kFieldId1},
                     /*stage=*/BCM_ACL_STAGE_IFP, /*size=*/10);
  ASSERT_OK(bcm_table_manager_->AddAclTable(acl_table));

  // Add dummy flow for which to modify meter.
  ::p4::v1::TableEntry entry;
  entry.set_priority(1);
  entry.set_table_id(kTableId1);
  entry.add_match()->set_field_id(kFieldId1);
  ASSERT_OK(bcm_table_manager_->AddAclTableEntry(entry, 1));

  ::p4::v1::DirectMeterEntry meter;
  *meter.mutable_table_entry() = entry;
  meter.mutable_config()->set_pir(512);
  meter.mutable_config()->set_pburst(128);
  meter.mutable_config()->set_cir(512);
  meter.mutable_config()->set_cburst(128);

  // Store fresh meter configuration.
  EXPECT_OK(bcm_table_manager_->UpdateTableEntryMeter(meter));

  // Store modified meter configuration meter.
  meter.mutable_config()->set_pir(1024);

  EXPECT_OK(bcm_table_manager_->UpdateTableEntryMeter(meter));
}

TEST_F(BcmTableManagerTest, UpdateTableEntryMeterFailure) {
  ASSERT_NO_FATAL_FAILURE(PushTestConfig());

  ::p4::v1::DirectMeterEntry meter;
  auto* entry = meter.mutable_table_entry();
  entry->set_priority(1);
  entry->set_table_id(1234);
  entry->add_match()->set_field_id(kFieldId1);
  meter.mutable_config();

  // State update should fail if table specified in meter does not exist.
  EXPECT_FALSE(bcm_table_manager_->UpdateTableEntryMeter(meter).ok());

  entry->set_table_id(kTableId1);

  // State update should fail if table entry specified does not exist.
  EXPECT_FALSE(bcm_table_manager_->UpdateTableEntryMeter(meter).ok());

  // Add dummy non-ACL flow.
  ASSERT_OK(bcm_table_manager_->AddTableEntry(*entry));

  // State update should fail if table entry is not an ACL flow.
  EXPECT_FALSE(bcm_table_manager_->UpdateTableEntryMeter(meter).ok());
}

TEST_F(BcmTableManagerTest, AddActionProfileMemberSuccess) {
  ASSERT_NO_FATAL_FAILURE(PushTestConfig());

  ::p4::v1::ActionProfileMember member1, member2;

  member1.set_member_id(kMemberId1);
  member1.set_action_profile_id(kActionProfileId1);
  member2.set_member_id(kMemberId2);
  member2.set_action_profile_id(kActionProfileId1);

  ASSERT_FALSE(bcm_table_manager_->ActionProfileMemberExists(kMemberId1));
  ASSERT_FALSE(bcm_table_manager_->ActionProfileMemberExists(kMemberId2));

  ASSERT_OK(bcm_table_manager_->AddActionProfileMember(
      member1, BcmNonMultipathNexthop::NEXTHOP_TYPE_PORT, kEgressIntfId1,
      kLogicalPort1));
  ASSERT_OK(bcm_table_manager_->AddActionProfileMember(
      member2, BcmNonMultipathNexthop::NEXTHOP_TYPE_TRUNK, kEgressIntfId2,
      kTrunkPort1));

  ASSERT_OK(VerifyActionProfileMember(member1,
                                      BcmNonMultipathNexthop::NEXTHOP_TYPE_PORT,
                                      kEgressIntfId1, kLogicalPort1, 0, 0));
  ASSERT_OK(VerifyActionProfileMember(
      member2, BcmNonMultipathNexthop::NEXTHOP_TYPE_TRUNK, kEgressIntfId2,
      kTrunkPort1, 0, 0));
}

TEST_F(BcmTableManagerTest, AddActionProfileMemberFailureForNoMemberId) {
  ASSERT_NO_FATAL_FAILURE(PushTestConfig());

  ::p4::v1::ActionProfileMember member1;

  member1.set_action_profile_id(kActionProfileId1);

  ::util::Status status = bcm_table_manager_->AddActionProfileMember(
      member1, BcmNonMultipathNexthop::NEXTHOP_TYPE_PORT, kEgressIntfId1,
      kLogicalPort1);
  ASSERT_FALSE(status.ok());
  EXPECT_THAT(status.error_message(),
              HasSubstr("Need non-zero member_id and action_profile_id:"));
}

TEST_F(BcmTableManagerTest, AddActionProfileMemberFailureForNoActionProfileId) {
  ASSERT_NO_FATAL_FAILURE(PushTestConfig());

  ::p4::v1::ActionProfileMember member1;

  member1.set_member_id(kMemberId1);

  ::util::Status status = bcm_table_manager_->AddActionProfileMember(
      member1, BcmNonMultipathNexthop::NEXTHOP_TYPE_PORT, kEgressIntfId1,
      kLogicalPort1);
  ASSERT_FALSE(status.ok());
  EXPECT_THAT(status.error_message(),
              HasSubstr("Need non-zero member_id and action_profile_id:"));
}

TEST_F(BcmTableManagerTest, AddActionProfileGroupSuccess) {
  ASSERT_NO_FATAL_FAILURE(PushTestConfig());

  ::p4::v1::ActionProfileMember member1, member2, member3;
  ::p4::v1::ActionProfileGroup group1, group2;

  member1.set_member_id(kMemberId1);
  member1.set_action_profile_id(kActionProfileId1);
  member2.set_member_id(kMemberId2);
  member2.set_action_profile_id(kActionProfileId1);
  member3.set_member_id(kMemberId3);
  member3.set_action_profile_id(kActionProfileId1);

  group1.set_group_id(kGroupId1);
  group1.set_action_profile_id(kActionProfileId1);
  group1.add_members()->set_member_id(kMemberId1);
  group1.add_members()->set_member_id(kMemberId2);  // two members in group1
  group2.set_group_id(kGroupId2);
  group2.set_action_profile_id(kActionProfileId1);
  group2.add_members()->set_member_id(kMemberId3);  // one member in group2

  ASSERT_FALSE(bcm_table_manager_->ActionProfileGroupExists(kGroupId1));
  ASSERT_FALSE(bcm_table_manager_->ActionProfileGroupExists(kGroupId2));

  // Need to first add the members, otherwise the groups cannot be added.
  ASSERT_OK(bcm_table_manager_->AddActionProfileMember(
      member1, BcmNonMultipathNexthop::NEXTHOP_TYPE_PORT, kEgressIntfId1,
      kLogicalPort1));
  ASSERT_OK(bcm_table_manager_->AddActionProfileMember(
      member2, BcmNonMultipathNexthop::NEXTHOP_TYPE_TRUNK, kEgressIntfId2,
      kTrunkPort1));
  ASSERT_OK(bcm_table_manager_->AddActionProfileMember(
      member3, BcmNonMultipathNexthop::NEXTHOP_TYPE_PORT, kEgressIntfId3,
      kLogicalPort2));

  // Now the groups can be added.
  ASSERT_OK(bcm_table_manager_->AddActionProfileGroup(group1, kEgressIntfId4));
  ASSERT_OK(bcm_table_manager_->AddActionProfileGroup(group2, kEgressIntfId5));

  ASSERT_OK(VerifyActionProfileGroup(
      group1, kEgressIntfId4, 0,
      {{kMemberId1, std::make_tuple(1, 1, kLogicalPort1)},
       {kMemberId2, std::make_tuple(1, 1, kTrunkPort1)}}));
  ASSERT_OK(VerifyActionProfileGroup(
      group2, kEgressIntfId5, 0,
      {{kMemberId3, std::make_tuple(1, 1, kLogicalPort2)}}));
}

TEST_F(BcmTableManagerTest, AddActionProfileGroupFailureForNoGroupId) {
  ASSERT_NO_FATAL_FAILURE(PushTestConfig());

  ::p4::v1::ActionProfileGroup group1;

  group1.set_action_profile_id(kActionProfileId1);

  ::util::Status status =
      bcm_table_manager_->AddActionProfileGroup(group1, kEgressIntfId4);
  ASSERT_FALSE(status.ok());
  EXPECT_THAT(status.error_message(),
              HasSubstr("Need non-zero group_id and action_profile_id:"));
}

TEST_F(BcmTableManagerTest, AddActionProfileGroupFailureForNoActionProfileId) {
  ASSERT_NO_FATAL_FAILURE(PushTestConfig());

  ::p4::v1::ActionProfileGroup group1;

  group1.set_group_id(kGroupId1);

  ::util::Status status =
      bcm_table_manager_->AddActionProfileGroup(group1, kEgressIntfId4);
  ASSERT_FALSE(status.ok());
  EXPECT_THAT(status.error_message(),
              HasSubstr("Need non-zero group_id and action_profile_id:"));
}

TEST_F(BcmTableManagerTest, UpdateActionProfileMemberSuccess) {
  ASSERT_NO_FATAL_FAILURE(PushTestConfig());

  ::p4::v1::ActionProfileMember member1, member2, member3;

  member1.set_member_id(kMemberId1);
  member1.set_action_profile_id(kActionProfileId1);
  member2.set_member_id(kMemberId2);
  member2.set_action_profile_id(kActionProfileId1);
  member3.set_member_id(kMemberId1);  // the same as member1
  member3.set_action_profile_id(kActionProfileId1);

  ASSERT_FALSE(bcm_table_manager_->ActionProfileMemberExists(kMemberId1));
  ASSERT_FALSE(bcm_table_manager_->ActionProfileMemberExists(kMemberId2));

  // Add the two members.
  ASSERT_OK(bcm_table_manager_->AddActionProfileMember(
      member1, BcmNonMultipathNexthop::NEXTHOP_TYPE_PORT, kEgressIntfId1,
      kLogicalPort1));
  ASSERT_OK(bcm_table_manager_->AddActionProfileMember(
      member2, BcmNonMultipathNexthop::NEXTHOP_TYPE_TRUNK, kEgressIntfId2,
      kTrunkPort1));

  // Now update the member with ID kMemberId1.
  ASSERT_OK(bcm_table_manager_->UpdateActionProfileMember(
      member3, BcmNonMultipathNexthop::NEXTHOP_TYPE_PORT, kLogicalPort2));

  ASSERT_OK(VerifyActionProfileMember(
      member2, BcmNonMultipathNexthop::NEXTHOP_TYPE_TRUNK, kEgressIntfId2,
      kTrunkPort1, 0, 0));
  ASSERT_OK(VerifyActionProfileMember(member3,
                                      BcmNonMultipathNexthop::NEXTHOP_TYPE_PORT,
                                      kEgressIntfId1, kLogicalPort2, 0, 0));
}

TEST_F(BcmTableManagerTest, UpdateActionProfileMemberFailure) {
  // TODO: Implement this test.
}

TEST_F(BcmTableManagerTest, UpdateActionProfileGroupSuccess) {
  ASSERT_NO_FATAL_FAILURE(PushTestConfig());

  ::p4::v1::ActionProfileMember member1, member2, member3;
  ::p4::v1::ActionProfileGroup group1, group2, group3, group4;

  member1.set_member_id(kMemberId1);
  member1.set_action_profile_id(kActionProfileId1);
  member2.set_member_id(kMemberId2);
  member2.set_action_profile_id(kActionProfileId1);
  member3.set_member_id(kMemberId3);
  member3.set_action_profile_id(kActionProfileId1);

  group1.set_group_id(kGroupId1);
  group1.set_action_profile_id(kActionProfileId1);
  group1.add_members()->set_member_id(kMemberId1);
  group1.add_members()->set_member_id(kMemberId2);  // two members in group1
  group2.set_group_id(kGroupId2);
  group2.set_action_profile_id(kActionProfileId1);
  group2.add_members()->set_member_id(kMemberId3);  // one member in group2
  group3.set_group_id(kGroupId1);                   // same as group 1
  group3.set_action_profile_id(kActionProfileId1);
  group3.add_members()->set_member_id(kMemberId2);  // one member in group3
  group4.set_group_id(kGroupId2);                   // same as group 2
  group4.set_action_profile_id(kActionProfileId1);
  group4.add_members()->set_member_id(kMemberId1);
  group4.add_members()->set_member_id(kMemberId3);  // two members in group4
  group4.mutable_members(0)->set_weight(5);         // new weight for kMemberId1

  ASSERT_FALSE(bcm_table_manager_->ActionProfileGroupExists(kGroupId1));
  ASSERT_FALSE(bcm_table_manager_->ActionProfileGroupExists(kGroupId2));

  // Need to first add the members, otherwise the groups cannot be added.
  ASSERT_OK(bcm_table_manager_->AddActionProfileMember(
      member1, BcmNonMultipathNexthop::NEXTHOP_TYPE_PORT, kEgressIntfId1,
      kLogicalPort1));
  ASSERT_OK(bcm_table_manager_->AddActionProfileMember(
      member2, BcmNonMultipathNexthop::NEXTHOP_TYPE_TRUNK, kEgressIntfId2,
      kTrunkPort1));
  ASSERT_OK(bcm_table_manager_->AddActionProfileMember(
      member3, BcmNonMultipathNexthop::NEXTHOP_TYPE_PORT, kEgressIntfId3,
      kLogicalPort2));

  // Add the two groups.
  ASSERT_OK(bcm_table_manager_->AddActionProfileGroup(group1, kEgressIntfId4));
  ASSERT_OK(bcm_table_manager_->AddActionProfileGroup(group2, kEgressIntfId5));

  // Now modify the two groups. The members of the groups and the weights of
  // some members are changing.
  ASSERT_OK(bcm_table_manager_->UpdateActionProfileGroup(group3));
  ASSERT_OK(VerifyActionProfileGroup(
      group3, kEgressIntfId4, 0,
      {{kMemberId2, std::make_tuple(1, 1, kTrunkPort1)}}));
  ASSERT_OK(VerifyActionProfileGroup(
      group2, kEgressIntfId5, 0,
      {{kMemberId3, std::make_tuple(1, 1, kLogicalPort2)}}));

  ASSERT_OK(bcm_table_manager_->UpdateActionProfileGroup(group4));
  ASSERT_OK(VerifyActionProfileGroup(
      group3, kEgressIntfId4, 0,
      {{kMemberId2, std::make_tuple(1, 1, kTrunkPort1)}}));
  ASSERT_OK(VerifyActionProfileGroup(
      group4, kEgressIntfId5, 0,
      {{kMemberId1, std::make_tuple(5, 1, kLogicalPort1)},
       {kMemberId3, std::make_tuple(1, 1, kLogicalPort2)}}));
}

TEST_F(BcmTableManagerTest, UpdateActionProfileGroupFailure) {
  // TODO: Implement this test.
}

TEST_F(BcmTableManagerTest, DeleteActionProfileMemberSuccess) {
  ASSERT_NO_FATAL_FAILURE(PushTestConfig());

  ::p4::v1::ActionProfileMember member1, member2;

  member1.set_member_id(kMemberId1);
  member1.set_action_profile_id(kActionProfileId1);
  member2.set_member_id(kMemberId2);
  member2.set_action_profile_id(kActionProfileId1);

  ASSERT_FALSE(bcm_table_manager_->ActionProfileMemberExists(kMemberId1));
  ASSERT_FALSE(bcm_table_manager_->ActionProfileMemberExists(kMemberId2));

  // Add the two members.
  ASSERT_OK(bcm_table_manager_->AddActionProfileMember(
      member1, BcmNonMultipathNexthop::NEXTHOP_TYPE_PORT, kEgressIntfId1,
      kLogicalPort1));
  ASSERT_OK(bcm_table_manager_->AddActionProfileMember(
      member2, BcmNonMultipathNexthop::NEXTHOP_TYPE_TRUNK, kEgressIntfId2,
      kTrunkPort1));

  ASSERT_TRUE(bcm_table_manager_->ActionProfileMemberExists(kMemberId1));
  ASSERT_TRUE(bcm_table_manager_->ActionProfileMemberExists(kMemberId2));

  // Remove member1.
  ASSERT_OK(bcm_table_manager_->DeleteActionProfileMember(member1));

  ASSERT_FALSE(bcm_table_manager_->ActionProfileMemberExists(kMemberId1));
  ASSERT_TRUE(bcm_table_manager_->ActionProfileMemberExists(kMemberId2));

  // Remove member2.
  ASSERT_OK(bcm_table_manager_->DeleteActionProfileMember(member2));

  ASSERT_FALSE(bcm_table_manager_->ActionProfileMemberExists(kMemberId1));
  ASSERT_FALSE(bcm_table_manager_->ActionProfileMemberExists(kMemberId2));
}

TEST_F(BcmTableManagerTest, DeleteActionProfileMemberFailure) {
  // TODO: Implement this test.
}

TEST_F(BcmTableManagerTest, DeleteActionProfileGroupSuccess) {
  ASSERT_NO_FATAL_FAILURE(PushTestConfig());

  ::p4::v1::ActionProfileMember member1, member2;
  ::p4::v1::ActionProfileGroup group1, group2;

  member1.set_member_id(kMemberId1);
  member1.set_action_profile_id(kActionProfileId1);
  member2.set_member_id(kMemberId2);
  member2.set_action_profile_id(kActionProfileId1);

  group1.set_group_id(kGroupId1);
  group1.set_action_profile_id(kActionProfileId1);
  group1.add_members()->set_member_id(kMemberId1);
  group1.add_members()->set_member_id(kMemberId2);  // two members in group1
  group2.set_group_id(kGroupId2);                   // empty group2
  group2.set_action_profile_id(kActionProfileId1);

  ASSERT_FALSE(bcm_table_manager_->ActionProfileGroupExists(kGroupId1));
  ASSERT_FALSE(bcm_table_manager_->ActionProfileGroupExists(kGroupId2));

  // Need to first add the members, otherwise the groups cannot be added.
  ASSERT_OK(bcm_table_manager_->AddActionProfileMember(
      member1, BcmNonMultipathNexthop::NEXTHOP_TYPE_PORT, kEgressIntfId1,
      kLogicalPort1));
  ASSERT_OK(bcm_table_manager_->AddActionProfileMember(
      member2, BcmNonMultipathNexthop::NEXTHOP_TYPE_TRUNK, kEgressIntfId2,
      kTrunkPort1));

  // Add the two groups.
  ASSERT_OK(bcm_table_manager_->AddActionProfileGroup(group1, kEgressIntfId4));
  ASSERT_OK(bcm_table_manager_->AddActionProfileGroup(group2, kEgressIntfId5));

  ASSERT_OK(VerifyActionProfileGroup(
      group1, kEgressIntfId4, 0,
      {{kMemberId1, std::make_tuple(1, 1, kLogicalPort1)},
       {kMemberId2, std::make_tuple(1, 1, kTrunkPort1)}}));
  ASSERT_OK(VerifyActionProfileGroup(group2, kEgressIntfId5, 0, {}));

  // Remove group1.
  ASSERT_OK(bcm_table_manager_->DeleteActionProfileGroup(group1));

  ASSERT_FALSE(bcm_table_manager_->ActionProfileGroupExists(kGroupId1));
  ASSERT_TRUE(bcm_table_manager_->ActionProfileGroupExists(kGroupId2));

  // Also make sure the group_ref_count for old members of group1 are 0 now.
  ASSERT_OK(VerifyActionProfileMember(member1,
                                      BcmNonMultipathNexthop::NEXTHOP_TYPE_PORT,
                                      kEgressIntfId1, kLogicalPort1, 0, 0));
  ASSERT_OK(VerifyActionProfileMember(
      member2, BcmNonMultipathNexthop::NEXTHOP_TYPE_TRUNK, kEgressIntfId2,
      kTrunkPort1, 0, 0));

  // Remove group2.
  ASSERT_OK(bcm_table_manager_->DeleteActionProfileGroup(group2));

  ASSERT_FALSE(bcm_table_manager_->ActionProfileGroupExists(kGroupId1));
  ASSERT_FALSE(bcm_table_manager_->ActionProfileGroupExists(kGroupId2));
}

TEST_F(BcmTableManagerTest, DeleteActionProfileGroupFailure) {
  // TODO: Implement this test.
}

TEST_F(BcmTableManagerTest, GetGroupsForMemberSuccess) {
  // TODO: Implement this test.
}

TEST_F(BcmTableManagerTest, GetGroupsForMemberFailure) {
  // TODO: Implement this test.
}

TEST_F(BcmTableManagerTest, ActionProfileMemberExists) {
  // TODO: Implement this test.
}

TEST_F(BcmTableManagerTest, ActionProfileGroupExists) {
  // TODO: Implement this test.
}

TEST_F(BcmTableManagerTest, GetBcmNonMultipathNexthopInfoSuccess) {
  // TODO: Implement this test.
}

TEST_F(BcmTableManagerTest, GetBcmNonMultipathNexthopInfoFailure) {
  // TODO: Implement this test.
}

TEST_F(BcmTableManagerTest, GetBcmMultipathNexthopInfoSuccess) {
  // TODO: Implement this test.
}

TEST_F(BcmTableManagerTest, GetBcmMultipathNexthopInfoFailure) {
  // TODO: Implement this test.
}

TEST_F(BcmTableManagerTest, ReadActionProfileMembersSuccess) {
  ASSERT_NO_FATAL_FAILURE(PushTestConfig());

  WriterMock<::p4::v1::ReadResponse> writer_mock;

  // First make sure read works even before anything is added. At this time
  // a read should not should return empty response.
  {
    ::p4::v1::ReadResponse resp;
    EXPECT_CALL(writer_mock, Write(EqualsProto(resp)))
        .Times(2)
        .WillRepeatedly(Return(true));
    std::vector<::p4::v1::TableEntry*> acl_flows;
    ASSERT_OK(bcm_table_manager_->ReadTableEntries({}, &resp, &acl_flows));
    ASSERT_OK(bcm_table_manager_->ReadActionProfileMembers({}, &writer_mock));
    ASSERT_OK(bcm_table_manager_->ReadActionProfileGroups({}, &writer_mock));
  }

  // Now try to add some members, groups and flow.
  ::p4::v1::ActionProfileMember member1;
  ::p4::v1::ActionProfileGroup group1;
  ::p4::v1::TableEntry entry1;

  member1.set_member_id(kMemberId1);
  member1.set_action_profile_id(kActionProfileId1);

  group1.set_group_id(kGroupId1);
  group1.set_action_profile_id(kActionProfileId1);
  group1.add_members()->set_member_id(kMemberId1);  // one member in group1

  entry1.set_table_id(kTableId1);
  entry1.add_match()->set_field_id(kFieldId1);
  entry1.mutable_action()->set_action_profile_member_id(kMemberId1);

  ASSERT_OK(bcm_table_manager_->AddActionProfileMember(
      member1, BcmNonMultipathNexthop::NEXTHOP_TYPE_PORT, kEgressIntfId1,
      kLogicalPort1));
  ASSERT_OK(bcm_table_manager_->AddActionProfileGroup(group1, kEgressIntfId4));
  ASSERT_OK(bcm_table_manager_->AddTableEntry(entry1));

  // Now try to read the entries back.
  {
    ::p4::v1::ReadResponse resp;
    *resp.add_entities()->mutable_action_profile_member() = member1;
    EXPECT_CALL(writer_mock, Write(EqualsProto(resp))).WillOnce(Return(true));
    ASSERT_OK(bcm_table_manager_->ReadActionProfileMembers({}, &writer_mock));
  }
  {
    ::p4::v1::ReadResponse resp;
    *resp.add_entities()->mutable_action_profile_group() = group1;
    EXPECT_CALL(writer_mock, Write(EqualsProto(resp))).WillOnce(Return(true));
    ASSERT_OK(bcm_table_manager_->ReadActionProfileGroups({}, &writer_mock));
  }
  {
    ::p4::v1::ReadResponse resp;
    *resp.add_entities()->mutable_table_entry() = entry1;
    std::vector<::p4::v1::TableEntry*> acl_flows;
    ASSERT_OK(bcm_table_manager_->ReadTableEntries({}, &resp, &acl_flows));
  }
}

TEST_F(BcmTableManagerTest,
       CommonFlowEntryToBcmFlowEntry_AclWithMultipleConstConditions) {
  ASSERT_NO_FATAL_FAILURE(PushTestConfig());

  // Set up the ACL table.
  absl::flat_hash_map<P4HeaderType, bool, EnumHash<P4HeaderType>>
      const_conditions = {{P4_HEADER_IPV4, true}, {P4_HEADER_TCP, true}};
  AclTable acl_table = CreateAclTable(
      /*p4_id=*/100, /*match_fields=*/{kFieldId1},
      /*stage=*/BCM_ACL_STAGE_IFP, /*size=*/10,
      /*priority=*/20, /*physical_table_id=*/1, const_conditions);
  ASSERT_OK(bcm_table_manager_->AddAclTable(acl_table));

  // Set up the input CommonFlowEntry. This does not have const condition data.
  CommonFlowEntry source;
  CHECK_OK(ParseProtoFromString(R"PROTO(
    table_info { id: 100 name: "test_table" pipeline_stage: INGRESS_ACL }
    fields { type: P4_FIELD_TYPE_ETH_TYPE value { u32: 10 } }
    action { type: P4_ACTION_TYPE_FUNCTION }
    priority: 10
  )PROTO", &source));

  BcmFlowEntry expected;
  CHECK_OK(ParseProtoFromString(R"PROTO(
    bcm_table_type: BCM_TABLE_ACL
    bcm_acl_table_id: 1
    fields { type: ETH_TYPE value { u32: 10 } }
    acl_stage: BCM_ACL_STAGE_IFP
  )PROTO", &expected));
  expected.set_priority((20 << 16) + 10);
  ASSERT_OK_AND_ASSIGN(*expected.add_fields(), ConstCondition(P4_HEADER_IPV4));
  ASSERT_OK_AND_ASSIGN(*expected.add_fields(), ConstCondition(P4_HEADER_TCP));

  BcmFlowEntry actual;
  ASSERT_OK(bcm_table_manager_->CommonFlowEntryToBcmFlowEntry(
      source, ::p4::v1::Update::INSERT, &actual));
  EXPECT_THAT(actual, UnorderedEqualsProto(expected));
}

TEST_F(BcmTableManagerTest,
       CommonFlowEntryToBcmFlowEntry_AclWithIPv6IcmpConstConditions) {
  ASSERT_NO_FATAL_FAILURE(PushTestConfig());

  // Set up the ACL table.
  absl::flat_hash_map<P4HeaderType, bool, EnumHash<P4HeaderType>>
      const_conditions = {{P4_HEADER_IPV6, true}, {P4_HEADER_ICMP, true}};
  AclTable acl_table = CreateAclTable(
      /*p4_id=*/100, /*match_fields=*/{kFieldId1},
      /*stage=*/BCM_ACL_STAGE_IFP, /*size=*/10,
      /*priority=*/20, /*physical_table_id=*/1, const_conditions);
  ASSERT_OK(bcm_table_manager_->AddAclTable(acl_table));

  // Set up the input CommonFlowEntry. This does not have const condition data.
  CommonFlowEntry source;
  CHECK_OK(ParseProtoFromString(R"PROTO(
    table_info { id: 100 name: "test_table" pipeline_stage: INGRESS_ACL }
    fields { type: P4_FIELD_TYPE_ETH_TYPE value { u32: 10 } }
    action { type: P4_ACTION_TYPE_FUNCTION }
    priority: 10
  )PROTO", &source));

  BcmFlowEntry expected;
  CHECK_OK(ParseProtoFromString(R"PROTO(
    bcm_table_type: BCM_TABLE_ACL
    bcm_acl_table_id: 1
    fields { type: ETH_TYPE value { u32: 10 } }
    fields { type: IP_TYPE value { u32: 0x86dd } }
    fields { type: IP_PROTO_NEXT_HDR value { u32: 58 } }
    acl_stage: BCM_ACL_STAGE_IFP
  )PROTO", &expected));
  expected.set_priority((20 << 16) + 10);

  BcmFlowEntry actual;
  ASSERT_OK(bcm_table_manager_->CommonFlowEntryToBcmFlowEntry(
      source, ::p4::v1::Update::INSERT, &actual));
  EXPECT_THAT(actual, UnorderedEqualsProto(expected));
}

TEST_F(BcmTableManagerTest,
       CommonFlowEntryToBcmFlowEntry_AclWithUnsupportedConstConditions) {
  ASSERT_NO_FATAL_FAILURE(PushTestConfig());

  // Set up the ACL table.
  absl::flat_hash_map<P4HeaderType, bool, EnumHash<P4HeaderType>>
      const_conditions = {{P4_HEADER_VLAN, true}};
  AclTable acl_table = CreateAclTable(
      /*p4_id=*/100, /*match_fields=*/{kFieldId1},
      /*stage=*/BCM_ACL_STAGE_IFP, /*size=*/10,
      /*priority=*/20, /*physical_table_id=*/1, const_conditions);
  ASSERT_OK(bcm_table_manager_->AddAclTable(acl_table));

  // Set up the input CommonFlowEntry. This does not have const condition data.
  CommonFlowEntry source;
  CHECK_OK(ParseProtoFromString(R"PROTO(
    table_info { id: 100 name: "test_table" pipeline_stage: INGRESS_ACL }
    fields { type: P4_FIELD_TYPE_ETH_TYPE value { u32: 10 } }
    action { type: P4_ACTION_TYPE_FUNCTION }
    priority: 10
  )PROTO", &source));

  BcmFlowEntry actual;
  EXPECT_THAT(bcm_table_manager_->CommonFlowEntryToBcmFlowEntry(
                  source, ::p4::v1::Update::INSERT, &actual),
              StatusIs(HerculesErrorSpace(), ERR_OPER_NOT_SUPPORTED, _));
}

class ConstConditionTest : public BcmTableManagerTest,
                           public testing::WithParamInterface<P4HeaderType> {};

TEST_P(ConstConditionTest,
       CommonFlowEntryToBcmFlowEntry_AclWithConstCondition) {
  ASSERT_NO_FATAL_FAILURE(PushTestConfig());

  P4HeaderType header_type = GetParam();

  // Set up the ACL table.
  absl::flat_hash_map<P4HeaderType, bool, EnumHash<P4HeaderType>>
      const_conditions = {{header_type, true}};
  AclTable acl_table = CreateAclTable(
      /*p4_id=*/100, /*match_fields=*/{kFieldId1},
      /*stage=*/BCM_ACL_STAGE_IFP, /*size=*/10,
      /*priority=*/20, /*physical_table_id=*/1, const_conditions);
  ASSERT_OK(bcm_table_manager_->AddAclTable(acl_table));

  // Set up the input CommonFlowEntry. This does not have const condition data.
  CommonFlowEntry source;
  CHECK_OK(ParseProtoFromString(R"PROTO(
    table_info { id: 100 name: "test_table" pipeline_stage: INGRESS_ACL }
    fields { type: P4_FIELD_TYPE_ETH_TYPE value { u32: 10 } }
    action { type: P4_ACTION_TYPE_FUNCTION }
    priority: 10
  )PROTO", &source));

  BcmFlowEntry expected;
  CHECK_OK(ParseProtoFromString(R"PROTO(
    bcm_table_type: BCM_TABLE_ACL
    bcm_acl_table_id: 1
    fields { type: ETH_TYPE value { u32: 10 } }
    acl_stage: BCM_ACL_STAGE_IFP
  )PROTO", &expected));
  expected.set_priority((20 << 16) + 10);
  ASSERT_OK_AND_ASSIGN(*expected.add_fields(), ConstCondition(header_type));

  BcmFlowEntry actual;
  ASSERT_OK(bcm_table_manager_->CommonFlowEntryToBcmFlowEntry(
      source, ::p4::v1::Update::INSERT, &actual));
  EXPECT_THAT(actual, UnorderedEqualsProto(expected));
}

INSTANTIATE_TEST_CASE_P(BcmTableManagerTest, ConstConditionTest,
                        ::testing::Values(P4_HEADER_ARP, P4_HEADER_IPV4,
                                          P4_HEADER_IPV6, P4_HEADER_TCP,
                                          P4_HEADER_UDP, P4_HEADER_UDP_PAYLOAD,
                                          P4_HEADER_GRE, P4_HEADER_ICMP),
                        ParamName);

}  // namespace bcm
}  // namespace hal
}  // namespace stratum<|MERGE_RESOLUTION|>--- conflicted
+++ resolved
@@ -30,20 +30,13 @@
 #include "stratum/public/lib/error.h"
 #include "gmock/gmock.h"
 #include "gtest/gtest.h"
-<<<<<<< HEAD
-=======
 #include "absl/container/flat_hash_map.h"
 #include "absl/container/flat_hash_set.h"
->>>>>>> d387e187
 #include "absl/memory/memory.h"
 #include "absl/strings/str_cat.h"
 #include "absl/strings/strip.h"
 #include "absl/strings/substitute.h"
 #include "p4/config/v1/p4info.pb.h"
-<<<<<<< HEAD
-#include "stratum/glue/gtl/flat_hash_map.h"
-=======
->>>>>>> d387e187
 #include "stratum/glue/gtl/map_util.h"
 
 using ::stratum::test_utils::EqualsProto;
@@ -133,11 +126,7 @@
   ::util::Status VerifyTableEntry(const ::p4::v1::TableEntry& entry,
                                   bool table_id_exists, bool key_match,
                                   bool proto_match) {
-<<<<<<< HEAD
-    util::StatusOr<p4::v1::TableEntry> result =
-=======
     ::util::StatusOr<::p4::v1::TableEntry> result =
->>>>>>> d387e187
         bcm_table_manager_->LookupTableEntry(entry);
     ::util::Status status = result.status();
     if (!table_id_exists) {
@@ -162,11 +151,7 @@
 
   ::util::Status VerifyActionProfileMember(
       const ::p4::v1::ActionProfileMember& member,
-<<<<<<< HEAD
-      BcmNonMultipathNexthop::Type type, int egress_intf_id,
-=======
       BcmNonMultipathNexthop::Type type, int egress_intf_id, int bcm_port,
->>>>>>> d387e187
       uint32 group_ref_count, uint32 flow_ref_count) {
     CHECK_RETURN_IF_FALSE(
         bcm_table_manager_->ActionProfileMemberExists(member.member_id()));
@@ -244,15 +229,9 @@
 
   // Insert a simple set of table entries and return a map from table_id to
   // table entry vector. Should only be run one time per node.
-<<<<<<< HEAD
-  stratum::gtl::flat_hash_map<uint32, std::vector<::p4::v1::TableEntry>>
-  InsertSimpleTableEntries(std::vector<uint32> tables, int entries_per_table) {
-    stratum::gtl::flat_hash_map<uint32, std::vector<::p4::v1::TableEntry>> entry_map;
-=======
   absl::flat_hash_map<uint32, std::vector<::p4::v1::TableEntry>>
   InsertSimpleTableEntries(std::vector<uint32> tables, int entries_per_table) {
     absl::flat_hash_map<uint32, std::vector<::p4::v1::TableEntry>> entry_map;
->>>>>>> d387e187
     if (!InsertSimpleActionProfileMember(kMemberId1).ok()) {
       return entry_map;
     }
@@ -693,11 +672,7 @@
 constexpr int kNumColors = 3;
 
 struct ColorSet {
-<<<<<<< HEAD
-  stratum::gtl::flat_hash_set<Color> colors;
-=======
   absl::flat_hash_set<Color> colors;
->>>>>>> d387e187
   std::size_t hash() {
     return (colors.count(kRed) << kRed) + (colors.count(kYellow) << kYellow) +
            (colors.count(kGreen) << kGreen);
@@ -848,11 +823,7 @@
 
 const std::vector<ColorTestCase>& SendToCpuTestCases() {
   static const auto* test_cases = []() {
-<<<<<<< HEAD
-    const stratum::gtl::flat_hash_set<Color> all = {kRed, kYellow, kGreen};
-=======
     const absl::flat_hash_set<Color> all = {kRed, kYellow, kGreen};
->>>>>>> d387e187
     auto* test_cases = new std::vector<ColorTestCase>();
     ColorTestCase test_case;
     // NO Drop
@@ -991,11 +962,7 @@
 
 const std::vector<ColorTestCase>& CopyToCpuTestCases() {
   static const auto* test_cases = []() {
-<<<<<<< HEAD
-    const stratum::gtl::flat_hash_set<Color> all = {kRed, kYellow, kGreen};
-=======
     const absl::flat_hash_set<Color> all = {kRed, kYellow, kGreen};
->>>>>>> d387e187
     auto* test_cases = new std::vector<ColorTestCase>();
     ColorTestCase test_case;
     // NO Drop
@@ -1131,17 +1098,11 @@
   return *test_cases;
 }
 
-<<<<<<< HEAD
-AclTable CreateAclTable(uint32 p4_id, std::vector<uint32> match_fields,
-                        BcmAclStage stage, int size, int16 priority = 0,
-                        int physical_table_id = 0) {
-=======
 AclTable CreateAclTable(
     uint32 p4_id, std::vector<uint32> match_fields, BcmAclStage stage, int size,
     int16 priority = 0, int physical_table_id = 0,
     const absl::flat_hash_map<P4HeaderType, bool, EnumHash<P4HeaderType>>&
         const_conditions = {}) {
->>>>>>> d387e187
   ::p4::config::v1::Table p4_table;
   p4_table.mutable_preamble()->set_id(p4_id);
   for (uint32 match_field : match_fields) {
@@ -1301,11 +1262,7 @@
 }
 
 // Test that valid meter configuration for ACL flow is correctly copied from
-<<<<<<< HEAD
-// ::p4::v1::TableEntry to BcmFlowEntry.
-=======
 // P4 TableEntry to BcmFlowEntry.
->>>>>>> d387e187
 TEST_F(BcmTableManagerTest, FillBcmMeterConfigSuccess) {
   ::p4::v1::MeterConfig p4_meter;
   p4_meter.set_cir(512);
@@ -2650,11 +2607,7 @@
 }
 
 TEST_F(BcmTableManagerTest,
-<<<<<<< HEAD
-       CommonFlowEntryToBcmFlowEntry_InvalidCopyOrSendToCpuAction) {
-=======
        CommonFlowEntryToBcmFlowEntry_Insert_InvalidCopyOrSendToCpuAction) {
->>>>>>> d387e187
   ::p4::config::v1::Table p4_acl_table;
   AclTable acl_table = CreateAclTable(/*p4_id=*/88, /*match_fields=*/{},
                                       /*stage=*/BCM_ACL_STAGE_IFP, /*size=*/10);
@@ -2875,8 +2828,6 @@
   ASSERT_NO_FATAL_FAILURE(PushTestConfig());
 
   ::p4::v1::ActionProfileMember member;
-<<<<<<< HEAD
-=======
   MappedAction mapped_action;
   mapped_action.set_type(P4_ACTION_TYPE_FUNCTION);
   auto* function = mapped_action.mutable_function();
@@ -2914,7 +2865,6 @@
   ASSERT_NO_FATAL_FAILURE(PushTestConfig());
 
   ::p4::v1::ActionProfileMember member;
->>>>>>> d387e187
   MappedAction mapped_action;
   mapped_action.set_type(P4_ACTION_TYPE_FUNCTION);
   auto* function = mapped_action.mutable_function();
