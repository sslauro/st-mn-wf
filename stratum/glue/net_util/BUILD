#
# Copyright 2018 Google LLC
#
# Licensed under the Apache License, Version 2.0 (the "License");
# you may not use this file except in compliance with the License.
# You may obtain a copy of the License at
#
#      http://www.apache.org/licenses/LICENSE-2.0
#
# Unless required by applicable law or agreed to in writing, software
# distributed under the License is distributed on an "AS IS" BASIS,
# WITHOUT WARRANTIES OR CONDITIONS OF ANY KIND, either express or implied.
# See the License for the specific language governing permissions and
# limitations under the License.
#

licenses(["notice"])  # Apache v2

exports_files(["LICENSE"])

load(
    "//bazel:rules.bzl",
    "STRATUM_INTERNAL",
    "stratum_cc_library",
    "stratum_cc_test",
)

package(
    #default_hdrs_check = "strict",
    default_visibility = STRATUM_INTERNAL,
)

stratum_cc_library(
    name = "bits",
    srcs = [
        "bits.cc",
    ],
    hdrs = [
        "bits.h",
    ],
    deps = [
        "@com_google_absl//absl/base",
        "@com_google_absl//absl/base:core_headers",
        "@com_google_absl//absl/numeric:int128",
        "//stratum/glue:logging",
        "//stratum/glue:integral_types",
    ],
)

stratum_cc_test(
    name = "bits_test",
    size = "small",
    srcs = ["bits_test.cc"],
    deps = [
        ":bits",
        "@com_google_googletest//:gtest_main",
        "@com_google_absl//absl/base:core_headers",
        "@com_google_absl//absl/numeric:int128",
        "//stratum/glue:logging",
        "//stratum/glue:integral_types",
    ],
)

stratum_cc_library(
    name = "ipaddress",
    srcs = [
        "ipaddress.cc",
    ],
    hdrs = [
        "ipaddress.h",
    ],
    copts = [
        # TODO: hash_set -> unordered_set, then remove this.
        "-Wno-deprecated",
    ],
    deps = [
        ":bits",
<<<<<<< HEAD
=======
        "//strings",
>>>>>>> d387e187
        "@com_google_absl//absl/base:core_headers",
        "@com_google_absl//absl/numeric:int128",
        "@com_google_absl//absl/strings",
        "//stratum/glue:logging",
        "//stratum/glue:integral_types",
    ],
)

stratum_cc_test(
    name = "ipaddress_test",
    size = "small",
    srcs = ["ipaddress_test.cc"],
    deps = [
        ":ipaddress",
        "@com_google_googletest//:gtest_main",
        "@com_google_absl//absl/base:core_headers",
<<<<<<< HEAD
        #"@com_google_absl//absl/container:node_hash_set",
=======
        "@com_google_absl//absl/container:node_hash_set",
>>>>>>> d387e187
        "@com_google_absl//absl/numeric:int128",
        "@com_google_absl//absl/strings",
        "//stratum/glue:logging",
        "//stratum/glue:integral_types",
    ],
)

stratum_cc_library(
    name = "ports",
    srcs = [
        "ports.cc",
    ],
    hdrs = [
        "ports.h",
    ],
    deps = [
        "//stratum/glue:logging",
    ],
)

cc_test(
  name = "absl_test",
  srcs = ["absl_test.cc"],
  deps = [
      "@com_google_absl//absl/strings",
      "@com_google_googletest//:gtest_main",
  ],
)<|MERGE_RESOLUTION|>--- conflicted
+++ resolved
@@ -75,10 +75,6 @@
     ],
     deps = [
         ":bits",
-<<<<<<< HEAD
-=======
-        "//strings",
->>>>>>> d387e187
         "@com_google_absl//absl/base:core_headers",
         "@com_google_absl//absl/numeric:int128",
         "@com_google_absl//absl/strings",
@@ -95,11 +91,7 @@
         ":ipaddress",
         "@com_google_googletest//:gtest_main",
         "@com_google_absl//absl/base:core_headers",
-<<<<<<< HEAD
-        #"@com_google_absl//absl/container:node_hash_set",
-=======
         "@com_google_absl//absl/container:node_hash_set",
->>>>>>> d387e187
         "@com_google_absl//absl/numeric:int128",
         "@com_google_absl//absl/strings",
         "//stratum/glue:logging",
