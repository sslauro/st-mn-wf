#
# Copyright 2018 Google LLC
#
# Licensed under the Apache License, Version 2.0 (the "License");
# you may not use this file except in compliance with the License.
# You may obtain a copy of the License at
#
#      http://www.apache.org/licenses/LICENSE-2.0
#
# Unless required by applicable law or agreed to in writing, software
# distributed under the License is distributed on an "AS IS" BASIS,
# WITHOUT WARRANTIES OR CONDITIONS OF ANY KIND, either express or implied.
# See the License for the specific language governing permissions and
# limitations under the License.
#

load(
    "//bazel:rules.bzl",
    "STRATUM_INTERNAL",
    "stratum_cc_library",
    "stratum_cc_test",
    "stratum_cc_proto_library",
    "HOST_ARCHES",
)

package(
    #default_hdrs_check = "strict",
    default_visibility = STRATUM_INTERNAL,
)

<<<<<<< HEAD
stratum_cc_proto_library(
=======
licenses(["notice"])  # Apache v2

sc_proto_lib(
>>>>>>> f7863c55
    name = "bcm_proto",
    hdrs = ["bcm.proto"],
    deps = [
        "//stratum/hal/lib/common:common_proto",
    ],
)

stratum_cc_library(
    name = "bcm_global_vars",
    srcs = ["bcm_global_vars.cc"],
    hdrs = ["bcm_global_vars.h"],
    deps = [
        "@com_google_absl//absl/synchronization",
    ],
)

stratum_cc_library(
    name = "bcm_acl_manager",
    srcs = ["bcm_acl_manager.cc"],
    hdrs = ["bcm_acl_manager.h"],
    deps = [
        ":acl_table",
        ":bcm_chassis_ro_interface",
        ":bcm_proto",
        ":bcm_sdk_interface",
        ":bcm_table_manager",
        ":pipeline_processor",
        "@com_github_google_glog//:glog",
        "@com_google_absl//absl/base:core_headers",
        "@com_google_absl//absl/container:flat_hash_map",
        "@com_google_absl//absl/container:flat_hash_set",
        "@com_google_absl//absl/memory",
        "@com_google_absl//absl/strings",
        "@com_google_absl//absl/synchronization",
        "//stratum/glue/status",
        "//stratum/glue/status:statusor",
        "//stratum/hal/lib/p4:p4_control_proto",
        "//stratum/hal/lib/p4:p4_pipeline_config_proto",
        "//stratum/hal/lib/p4:p4_table_mapper",
        "//stratum/lib:utils",
        "//stratum/public/proto:p4_annotation_proto",
        "//stratum/glue/gtl:map_util",
    ],
)

stratum_cc_test(
    name = "bcm_acl_manager_test",
    srcs = ["bcm_acl_manager_test.cc"],
    deps = [
        ":bcm_acl_manager",
        ":bcm_chassis_manager_mock",
        ":bcm_chassis_ro_mock",
        ":bcm_sdk_mock",
        ":bcm_table_manager_mock",
        ":test_main",
        "@com_google_googletest//:gtest",
        "@com_google_absl//absl/strings",
        "@com_google_absl//absl/container:flat_hash_map",
        "@com_google_absl//absl/container:flat_hash_set",
        "//stratum/glue/status",
        "//stratum/glue/status:status_test_util",
        "//stratum/glue/status:statusor",
        "//stratum/glue/gtl:map_util",
        "//stratum/hal/lib/p4:p4_table_mapper_mock",
        "//stratum/lib:utils",
        "//stratum/lib/test_utils:matchers",
        "//stratum/lib/test_utils:p4_proto_builders",
        "//stratum/public/proto:p4_annotation_proto",
    ],
)

cc_library(
    name = "bcm_acl_manager_mock",
    testonly = 1,
    hdrs = ["bcm_acl_manager_mock.h"],
    deps = [
        ":bcm_acl_manager",
        "@com_google_googletest//:gtest",
    ],
)

stratum_cc_library(
    name = "bcm_chassis_ro_interface",
    hdrs = ["bcm_chassis_ro_interface.h"],
    deps = [
        ":bcm_proto",
        ":utils",
        "@com_google_absl//absl/base:core_headers",
        "@com_google_absl//absl/strings",
        "//stratum/glue/status",
        "//stratum/glue/status:status_macros",
        "//stratum/glue/status:statusor",
        "//stratum/hal/lib/common:common_proto",
        "//stratum/hal/lib/common:utils",
    ],
)

stratum_cc_library(
    name = "bcm_chassis_ro_mock",
    testonly = 1,
    hdrs = ["bcm_chassis_ro_mock.h"],
    arches = HOST_ARCHES,
    deps = [
        ":bcm_chassis_ro_interface",
        "@com_google_googletest//:gtest",
    ],
)

stratum_cc_library(
    name = "bcm_chassis_manager",
    srcs = ["bcm_chassis_manager.cc"],
    hdrs = ["bcm_chassis_manager.h"],
    deps = [
        ":bcm_chassis_ro_interface",
        ":bcm_global_vars",
        ":bcm_node",
        ":bcm_proto",
        ":bcm_sdk_interface",
        ":bcm_serdes_db_manager",
        ":utils",
        "@com_github_google_glog//:glog",
        "@com_google_absl//absl/base:core_headers",
        "@com_google_absl//absl/container:flat_hash_map",
        "@com_google_absl//absl/memory",
        "@com_google_absl//absl/synchronization",
        "//stratum/glue:integral_types",
        "//stratum/glue:logging",
        "//stratum/glue/status",
        "//stratum/glue/status:statusor",
        "//stratum/hal/lib/common:common_proto",
        "//stratum/hal/lib/common:constants",
        "//stratum/hal/lib/common:phal_interface",
        "//stratum/hal/lib/common:switch_interface",
        "//stratum/hal/lib/common:utils",
        "//stratum/hal/lib/common:writer_interface",
        "//stratum/lib:constants",
        "//stratum/lib:macros",
        "//stratum/lib:utils",
        "//stratum/lib/channel",
        "//stratum/public/lib:error",
        "//stratum/glue/gtl:map_util",
        "//stratum/glue/gtl:stl_util",
        "//stratum/public/proto:hal_proto",
    ],
)

stratum_cc_library(
    name = "bcm_chassis_manager_mock",
    testonly = 1,
    hdrs = ["bcm_chassis_manager_mock.h"],
    arches = HOST_ARCHES,
    deps = [
        ":bcm_chassis_manager",
        "@com_google_googletest//:gtest",
    ],
)

stratum_cc_test(
    name = "bcm_chassis_manager_test",
    srcs = ["bcm_chassis_manager_test.cc"],
    deps = [
        ":bcm_chassis_manager",
        ":bcm_node_mock",
        ":bcm_sdk_mock",
        ":bcm_serdes_db_manager_mock",
        ":test_main",
        "@com_github_google_glog//:glog",
        "@com_google_googletest//:gtest",
        "@com_google_absl//absl/memory",
        "@com_google_absl//absl/strings",
        "@com_google_absl//absl/synchronization",
        "//stratum/glue:logging",
        "//stratum/glue/status:status_test_util",
        "//stratum/hal/lib/common:constants",
        "//stratum/hal/lib/common:phal_mock",
        "//stratum/hal/lib/common:writer_mock",
        "//stratum/lib:constants",
        "//stratum/lib:utils",
        "//stratum/lib/channel:channel_mock",
        "//stratum/lib/test_utils:matchers",
        "//stratum/public/lib:error",
    ],
)

stratum_cc_library(
    name = "bcm_diag_shell",
    srcs = ["bcm_diag_shell.cc"],
    hdrs = ["bcm_diag_shell.h"],
    defines = ["NDEBUG"],
    deps = [
        ":sdk_build_undef",
        "@com_github_google_glog//:glog",
        "@com_google_absl//absl/base:core_headers",
        "@com_google_absl//absl/synchronization",
        #"//sandblaze/prebuilt/broadcom:bcm-sdk",
        "//stratum/glue:logging",
        "//stratum/glue/status",
        "//stratum/glue/status:statusor",
        "//stratum/lib:macros",
    ],
)

stratum_cc_library(
    name = "bcm_flow_table",
    hdrs = ["bcm_flow_table.h"],
    deps = [
        "@com_google_absl//absl/base:core_headers",
        "@com_google_absl//absl/container:node_hash_set",
        "@com_github_p4lang_p4runtime//:p4runtime_cc_grpc",
        "//stratum/glue:integral_types",
        "//stratum/glue/status",
        "//stratum/glue/status:status_macros",
        "//stratum/glue/status:statusor",
        "//stratum/lib:macros",
        "//stratum/lib:utils",
        "//stratum/public/lib:error",
        "//stratum/glue/gtl:node_hash_set",
    ],
)

stratum_cc_test(
    name = "bcm_flow_table_test",
    srcs = ["bcm_flow_table_test.cc"],
    deps = [
        ":bcm_flow_table",
        ":test_main",
        "@com_google_googletest//:gtest",
        "@com_github_p4lang_p4runtime//:p4info_cc_proto",
        "//stratum/glue/status:status_test_util",
        "//stratum/lib/test_utils:matchers",
    ],
)

stratum_cc_library(
    name = "bcm_l2_manager",
    srcs = ["bcm_l2_manager.cc"],
    hdrs = ["bcm_l2_manager.h"],
    deps = [
        ":bcm_chassis_ro_interface",
        ":bcm_proto",
        ":bcm_sdk_interface",
        "@com_google_absl//absl/base:core_headers",
        "@com_google_absl//absl/memory",
        "@com_google_absl//absl/strings",
        "@com_google_absl//absl/synchronization",
        "//stratum/glue:integral_types",
        "//stratum/glue/status",
        "//stratum/glue/status:statusor",
        "//stratum/hal/lib/common:common_proto",
        "//stratum/hal/lib/common:constants",
        "//stratum/hal/lib/common:utils",
        "//stratum/lib:macros",
        "//stratum/public/proto:p4_table_defs_proto",
    ],
)

stratum_cc_library(
    name = "bcm_l2_manager_mock",
    testonly = 1,
    hdrs = ["bcm_l2_manager_mock.h"],
    arches = HOST_ARCHES,
    deps = [
        ":bcm_l2_manager",
        "@com_google_googletest//:gtest",
    ],
)

stratum_cc_test(
    name = "bcm_l2_manager_test",
    srcs = ["bcm_l2_manager_test.cc"],
    deps = [
        ":bcm_chassis_ro_mock",
        ":bcm_l2_manager",
        ":bcm_sdk_mock",
        ":test_main",
        "@com_google_googletest//:gtest",
        "@com_google_absl//absl/memory",
        "@com_google_absl//absl/strings",
        "//stratum/glue/status:status_test_util",
        "//stratum/hal/lib/common:constants",
        "//stratum/lib:utils",
        "//stratum/lib/test_utils:matchers",
    ],
)

stratum_cc_library(
    name = "bcm_l3_manager",
    srcs = ["bcm_l3_manager.cc"],
    hdrs = ["bcm_l3_manager.h"],
    deps = [
        ":bcm_proto",
        ":bcm_sdk_interface",
        ":bcm_table_manager",
        "@com_google_absl//absl/base:core_headers",
        "@com_google_absl//absl/container:flat_hash_map",
        "@com_google_absl//absl/memory",
        "@com_google_absl//absl/synchronization",
        "//stratum/glue:integral_types",
        "//stratum/glue/status",
        "//stratum/hal/lib/common:common_proto",
        "//stratum/hal/lib/common:constants",
        "//stratum/lib:macros",
        "//stratum/lib:utils",
        "//stratum/public/proto:p4_table_defs_proto",
        "//stratum/glue/gtl:map_util",
    ],
)

stratum_cc_library(
    name = "bcm_l3_manager_mock",
    testonly = 1,
    hdrs = ["bcm_l3_manager_mock.h"],
    arches = HOST_ARCHES,
    deps = [
        ":bcm_l3_manager",
        "@com_google_googletest//:gtest",
    ],
)

stratum_cc_test(
    name = "bcm_l3_manager_test",
    srcs = ["bcm_l3_manager_test.cc"],
    deps = [
        ":bcm_l3_manager",
        ":bcm_sdk_mock",
        ":bcm_table_manager_mock",
        ":test_main",
        "@com_google_googletest//:gtest",
        "@com_google_absl//absl/memory",
        "//stratum/lib:utils",
        "//stratum/lib/test_utils:matchers",
        "//stratum/public/lib:error",
        "//stratum/glue/gtl:source_location",
        "//stratum/glue/status:status_test_util",
    ],
)

stratum_cc_library(
    name = "bcm_tunnel_manager",
    srcs = ["bcm_tunnel_manager.cc"],
    hdrs = ["bcm_tunnel_manager.h"],
    deps = [
        ":bcm_proto",
        ":bcm_sdk_interface",
        ":bcm_table_manager",
        "//stratum/glue:integral_types",
        "//stratum/glue/status",
        "@com_github_p4lang_p4runtime//:p4runtime_cc_grpc", #FIXME actually p4runtime_cc_proto
    ],
)

stratum_cc_library(
    name = "bcm_tunnel_manager_mock",
    testonly = 1,
    hdrs = ["bcm_tunnel_manager_mock.h"],
    arches = HOST_ARCHES,
    deps = [
        ":bcm_tunnel_manager",
        "@com_google_googletest//:gtest",
    ],
)

stratum_cc_test(
    name = "bcm_tunnel_manager_test",
    srcs = ["bcm_tunnel_manager_test.cc"],
    deps = [
        ":bcm_tunnel_manager",
        ":bcm_sdk_mock",
        ":bcm_table_manager_mock",
        ":test_main",
        "@com_google_googletest//:gtest",
        "@com_google_absl//absl/memory",
        "//stratum/lib/test_utils:matchers",
        "//stratum/glue/status:status_test_util",
    ],
)

stratum_cc_library(
    name = "bcm_packetio_manager",
    srcs = ["bcm_packetio_manager.cc"],
    hdrs = ["bcm_packetio_manager.h"],
    deps = [
        ":bcm_chassis_ro_interface",
        ":bcm_global_vars",
        ":bcm_proto",
        ":bcm_sdk_interface",
        ":constants",
        "@com_github_google_glog//:glog",
        "@com_google_absl//absl/base:core_headers",
        "@com_google_absl//absl/container:flat_hash_map",
        "@com_google_absl//absl/memory",
        "@com_google_absl//absl/strings",
        "@com_google_absl//absl/synchronization",
        "@com_github_p4lang_p4runtime//:p4runtime_cc_grpc",
        "//stratum/glue:integral_types",
        "//stratum/glue:logging",
        "//stratum/glue/status",
        "//stratum/hal/lib/common:common_proto",
        "//stratum/hal/lib/common:constants",
        "//stratum/hal/lib/common:writer_interface",
        "//stratum/hal/lib/p4:p4_table_mapper",
        "//stratum/lib:macros",
        "//stratum/lib:utils",
        "//stratum/glue/gtl:map_util",
        "//stratum/glue/gtl:stl_util",
    ],
)

stratum_cc_library(
    name = "bcm_packetio_manager_mock",
    testonly = 1,
    hdrs = ["bcm_packetio_manager_mock.h"],
    arches = HOST_ARCHES,
    deps = [
        ":bcm_packetio_manager",
        "@com_google_googletest//:gtest",
    ],
)

stratum_cc_test(
    name = "bcm_packetio_manager_test",
    srcs = ["bcm_packetio_manager_test.cc"],
    deps = [
        ":bcm_chassis_ro_mock",
        ":bcm_packetio_manager",
        ":bcm_sdk_mock",
        ":test_main",
        "@com_google_googletest//:gtest",
        "@com_google_absl//absl/memory",
        "@com_google_absl//absl/strings",
        "@com_google_absl//absl/synchronization",
        "//stratum/glue/status:status_test_util",
        "//stratum/hal/lib/common:writer_mock",
        "//stratum/hal/lib/p4:p4_table_mapper_mock",
        "//stratum/lib:utils",
        "//stratum/lib/test_utils:matchers",
        "//stratum/public/lib:error",
        #"//util/libcproxy:libcwrapper",
        #"//util/libcproxy:passthrough_proxy",
    ],
)

''' FIXME google only
stratum_cc_library(
    name = "bcm_sdk_proxy",
    srcs = ["bcm_sdk_proxy.cc"],
    hdrs = ["bcm_sdk_proxy.h"],
    deps = [
        ":bcm_sdk_interface",
        ":constants",
        "@com_github_google_glog//:glog",
        "@com_google_absl//absl/base:core_headers",
        "@com_google_absl//absl/container:flat_hash_map",
        "@com_google_absl//absl/memory",
        "@com_google_absl//absl/strings",
        "@com_google_absl//absl/synchronization",
        "@com_google_grpc//:grpc++",
        "//stratum/glue/status",
        "//stratum/glue/status:statusor",
        "//stratum/hal/lib/common:client_sync_reader_writer",
        "//stratum/hal/lib/common:constants",
        "//stratum/lib:constants",
        "//stratum/lib:macros",
        "//stratum/lib:utils",
        "//stratum/lib/sandcastle:bcm_sdk_service_grpc_proto",
        "//stratum/lib/sandcastle:hardware_status_service_grpc_proto",
        "//stratum/glue/gtl:map_util",
        "//stratum/glue/gtl:stl_util",
    ],
)

stratum_cc_test(
    name = "bcm_sdk_proxy_test",
    srcs = ["bcm_sdk_proxy_test.cc"],
    data = ["//tools/test:requires_ipv4_loopback"],
    deps = [
        ":bcm_sdk_proxy",
        ":test_main",
        "@com_github_google_glog//:glog",
        "@com_google_googletest//:gtest",
        "@com_google_absl//absl/memory",
        "@com_google_absl//absl/synchronization",
        "@com_google_absl//absl/time",
        "@com_google_grpc//:grpc++",
        "//stratum/glue/net_util:ports",
        "//stratum/glue/status:status_test_util",
        "//stratum/hal/lib/common:hardware_status_service_test_helper",
        "//stratum/lib:utils",
        "//stratum/lib/sandcastle:hardware_status_service_grpc_proto",
        "//stratum/public/proto:error_proto",
    ],
)
'''

stratum_cc_library(
    name = "bcm_sdk_interface",
    hdrs = ["bcm_sdk_interface.h"],
    deps = [
        ":bcm_proto",
        "@com_google_absl//absl/base:core_headers",
        "//stratum/glue:integral_types",
        "//stratum/glue/status",
        "//stratum/glue/status:statusor",
        "//stratum/hal/lib/common:common_proto",
        "//stratum/lib/channel",
    ],
)

stratum_cc_library(
    name = "bcm_sdk_mock",
    testonly = 1,
    hdrs = ["bcm_sdk_mock.h"],
    arches = HOST_ARCHES,
    deps = [
        ":bcm_sdk_interface",
        "@com_google_googletest//:gtest",
    ],
)

stratum_cc_library(
    name = "bcm_sdk_sim",
    srcs = ["bcm_sdk_sim.cc"],
    hdrs = ["bcm_sdk_sim.h"],
    deps = [
        ":bcm_sdk_wrapper",
        ":macros",
        ":sdk_build_undef",
        "@com_github_google_glog//:glog",
        "@com_google_absl//absl/base:core_headers",
        "@com_google_absl//absl/strings",
        "@com_google_absl//absl/synchronization",
        #"//sandblaze/prebuilt/broadcom:bcm-sdk",
        "//stratum/glue:logging",
        "//stratum/glue/status",
        "//stratum/lib:macros",
        "//stratum/glue/gtl:map_util",
        "//stratum/glue/gtl:stl_util",
    ],
)

stratum_cc_library(
    name = "bcm_sdk_wrapper",
    srcs = ["bcm_sdk_wrapper.cc"],
    hdrs = ["bcm_sdk_wrapper.h"],
    defines = ["NDEBUG"],
    deps = [
        ":bcm_diag_shell",
        ":bcm_sdk_interface",
        ":constants",
        ":macros",
        ":sdk_build_undef",
        "@com_github_google_glog//:glog",
        "@com_google_absl//absl/base:core_headers",
        "@com_google_absl//absl/container:flat_hash_map",
        "@com_google_absl//absl/container:flat_hash_set",
        "@com_google_absl//absl/strings",
        "@com_google_absl//absl/synchronization",
        "@com_google_protobuf//:protobuf",
        "@com_github_bcm_sdklt//:error",
        "//stratum/glue:logging",
        "//stratum/glue/status",
        "//stratum/glue/status:statusor",
        "//stratum/hal/lib/common:constants",
        "//stratum/lib:constants",
        "//stratum/lib:macros",
        "//stratum/lib:utils",
        # FIXME(boc)
        # "//util/endian",
        "//stratum/glue/gtl:map_util",
        "//stratum/glue/gtl:stl_util",
    ],
)

stratum_cc_library(
    name = "bcm_serdes_db_manager",
    srcs = ["bcm_serdes_db_manager.cc"],
    hdrs = ["bcm_serdes_db_manager.h"],
    deps = [
        ":bcm_proto",
        ":utils",
        "@com_github_google_glog//:glog",
        "@com_google_absl//absl/base:core_headers",
        "@com_google_absl//absl/memory",
        "@com_google_absl//absl/synchronization",
        "//stratum/glue:integral_types",
        "//stratum/glue:logging",
        "//stratum/glue/status",
        "//stratum/hal/lib/common:common_proto",
        "//stratum/lib:macros",
        "//stratum/lib:utils",
    ],
)

stratum_cc_library(
    name = "bcm_serdes_db_manager_mock",
    testonly = 1,
    hdrs = ["bcm_serdes_db_manager_mock.h"],
    arches = HOST_ARCHES,
    deps = [
        ":bcm_serdes_db_manager",
        "@com_google_googletest//:gtest",
    ],
)

stratum_cc_test(
    name = "bcm_serdes_db_manager_test",
    srcs = ["bcm_serdes_db_manager_test.cc"],
    deps = [
        ":bcm_serdes_db_manager",
        ":test_main",
        "@com_github_google_glog//:glog",
        "@com_google_googletest//:gtest",
        "//stratum/glue/status:status_test_util",
        "//stratum/lib:constants",
        "//stratum/lib:utils",
        "//stratum/lib/test_utils:matchers",
    ],
)

stratum_cc_library(
    name = "bcm_node",
    srcs = ["bcm_node.cc"],
    hdrs = ["bcm_node.h"],
    deps = [
        ":bcm_acl_manager",
        ":bcm_global_vars",
        ":bcm_l2_manager",
        ":bcm_l3_manager",
        ":bcm_packetio_manager",
        ":bcm_table_manager",
        ":bcm_tunnel_manager",
        ":constants",
        "@com_github_google_glog//:glog",
        "@com_google_absl//absl/base:core_headers",
        "@com_google_absl//absl/memory",
        "@com_google_absl//absl/synchronization",
        "@com_google_protobuf//:protobuf",
        "//stratum/glue:integral_types",
        "//stratum/glue:logging",
        "//stratum/glue/status:status_macros",
        "//stratum/hal/lib/common:common_proto",
        "//stratum/hal/lib/p4:p4_table_mapper",
        "//stratum/lib:macros",
    ],
)

stratum_cc_library(
    name = "bcm_node_mock",
    testonly = 1,
    hdrs = ["bcm_node_mock.h"],
    arches = HOST_ARCHES,
    deps = [
        ":bcm_node",
        "@com_google_googletest//:gtest",
    ],
)

stratum_cc_test(
    name = "bcm_node_test",
    srcs = ["bcm_node_test.cc"],
    deps = [
        ":bcm_acl_manager_mock",
        ":bcm_l2_manager_mock",
        ":bcm_l3_manager_mock",
        ":bcm_node",
        ":bcm_packetio_manager_mock",
        ":bcm_table_manager_mock",
        ":bcm_tunnel_manager_mock",
        ":test_main",
        "@com_google_googletest//:gtest",
        "@com_google_absl//absl/memory",
        "@com_google_absl//absl/synchronization",
        "//stratum/glue/status",
        "//stratum/glue/status:status_test_util",
        "//stratum/hal/lib/common:writer_mock",
        "//stratum/hal/lib/p4:p4_table_mapper_mock",
        "//stratum/lib:utils",
    ],
)

stratum_cc_library(
    name = "bcm_switch",
    srcs = ["bcm_switch.cc"],
    hdrs = ["bcm_switch.h"],
    deps = [
        ":bcm_chassis_manager",
        ":bcm_global_vars",
        ":bcm_node",
        ":constants",
        "@com_google_absl//absl/base:core_headers",
        "@com_google_absl//absl/memory",
        "@com_google_absl//absl/synchronization",
        "@com_google_absl//absl/time",
        "@com_google_protobuf//:protobuf",
        "@com_github_googleapis//:status_cc_proto",
        "//stratum/glue:integral_types",
        "//stratum/glue:logging",
        "//stratum/glue/status:status_macros",
        "//stratum/hal/lib/common:phal_interface",
        "//stratum/hal/lib/common:switch_interface",
        "//stratum/lib:constants",
        "//stratum/lib:macros",
        "//stratum/glue/gtl:map_util",
    ],
)

stratum_cc_test(
    name = "bcm_switch_test",
    srcs = ["bcm_switch_test.cc"],
    deps = [
        ":bcm_chassis_manager_mock",
        ":bcm_node_mock",
        ":bcm_packetio_manager_mock",
        ":bcm_switch",
        ":test_main",
        "@com_google_googletest//:gtest",
        "@com_google_absl//absl/memory",
        "//stratum/glue/status",
        "//stratum/glue/status:status_test_util",
        "//stratum/hal/lib/common:phal_mock",
        "//stratum/hal/lib/common:switch_interface",
        "//stratum/hal/lib/common:writer_mock",
        "//stratum/hal/lib/p4:p4_table_mapper_mock",
        "//stratum/lib:utils",
        "//stratum/lib/channel:channel_mock",
        "//stratum/lib/test_utils:matchers",
    ],
)

stratum_cc_library(
    name = "bcm_table_manager",
    srcs = ["bcm_table_manager.cc"],
    hdrs = ["bcm_table_manager.h"],
    deps = [
        ":acl_table",
        ":bcm_chassis_ro_interface",
        ":bcm_flow_table",
        ":bcm_proto",
        ":constants",
        ":utils",
        "@com_google_absl//absl/base:core_headers",
        "@com_google_absl//absl/container:flat_hash_map",
        "@com_google_absl//absl/container:flat_hash_set",
        "@com_google_absl//absl/memory",
        "@com_google_absl//absl/strings",
        "@com_google_absl//absl/synchronization",
        "@com_google_protobuf//:protobuf",
        "@com_github_p4lang_p4runtime//:p4info_cc_proto",
        "@com_github_p4lang_p4runtime//:p4runtime_cc_grpc",
        "//stratum/glue:logging",
        "//stratum/glue/status",
        "//stratum/glue/status:statusor",
        "//stratum/hal/lib/common:common_proto",
        "//stratum/hal/lib/common:constants",
        "//stratum/hal/lib/common:writer_interface",
        "//stratum/hal/lib/p4:common_flow_entry_proto",
        "//stratum/hal/lib/p4:p4_info_manager",
        "//stratum/hal/lib/p4:p4_table_mapper",
        "//stratum/lib:macros",
        "//stratum/lib:utils",
        "//stratum/public/proto:p4_table_defs_proto",
        "//stratum/glue/gtl:map_util",
        "//stratum/glue/gtl:stl_util",
    ],
)

stratum_cc_library(
    name = "bcm_table_manager_mock",
    testonly = 1,
    hdrs = ["bcm_table_manager_mock.h"],
    arches = HOST_ARCHES,
    deps = [
        ":bcm_table_manager",
        "@com_google_googletest//:gtest",
        "@com_google_absl//absl/container:flat_hash_map",
    ],
)

stratum_cc_test(
    name = "bcm_table_manager_test",
    srcs = ["bcm_table_manager_test.cc"],
    deps = [
        ":bcm_chassis_ro_mock",
        ":bcm_table_manager",
        ":constants",
        ":test_main",
        "@com_google_googletest//:gtest",
        "@com_google_absl//absl/container:flat_hash_map",
        "@com_google_absl//absl/container:flat_hash_set",
        "@com_google_absl//absl/memory",
        "@com_google_absl//absl/strings",
        "@com_google_protobuf//:protobuf",
        "@com_github_p4lang_p4runtime//:p4info_cc_proto",
        "//stratum/glue/status",
        "//stratum/glue/status:status_test_util",
        "//stratum/hal/lib/common:constants",
        "//stratum/hal/lib/common:writer_mock",
        "//stratum/hal/lib/p4:p4_info_manager_mock",
        "//stratum/hal/lib/p4:p4_table_mapper_mock",
        "//stratum/lib:utils",
        "//stratum/lib/test_utils:matchers",
        "//stratum/public/lib:error",
        "//stratum/glue/gtl:map_util",
        "//stratum/glue/gtl:source_location",
    ],
)

stratum_cc_library(
    name = "constants",
    hdrs = ["constants.h"],
    deps = [
        "@com_google_absl//absl/base:core_headers",
    ],
)

stratum_cc_library(
    name = "macros",
    hdrs = ["macros.h"],
    defines = ["NDEBUG"],
    deps = [
        #"//sandblaze/prebuilt/broadcom:bcm-sdk",
        "//stratum/glue/status",
        "//stratum/lib:macros",
        "//stratum/public/lib:error",
    ],
)

stratum_cc_test(
    name = "macros_test",
    srcs = ["macros_test.cc"],
    deps = [
        ":macros",
        ":test_main",
        "@com_google_googletest//:gtest",
        "@com_github_bcm_sdklt//:error",
        "//stratum/glue/status:status_test_util",
        "//stratum/lib:macros",
        "//stratum/lib/test_utils:matchers",
    ],
)

stratum_cc_library(
    name = "sdk_build_undef",
    hdrs = ["sdk_build_undef.h"],
)

stratum_cc_library(
    name = "test_main",
    testonly = 1,
    srcs = ["test_main.cc"],
    arches = HOST_ARCHES,
    deps = [
        "@com_github_google_glog//:glog",
        "@com_google_googletest//:gtest",
        "//stratum/glue:init_google",
        "//stratum/glue:logging",
    ],
)

stratum_cc_library(
    name = "utils",
    srcs = ["utils.cc"],
    hdrs = ["utils.h"],
    deps = [
        ":bcm_proto",
        "@com_google_absl//absl/base:core_headers",
        "//stratum/hal/lib/common:utils",
        "//stratum/glue:integral_types",
        "//stratum/lib:constants",
    ],
)

stratum_cc_test(
    name = "utils_test",
    srcs = ["utils_test.cc"],
    deps = [
        ":test_main",
        ":utils",
        "@com_google_googletest//:gtest",
        "//stratum/lib:constants",
    ],
)

stratum_cc_library(
    name = "acl_table",
    srcs = ["acl_table.cc"],
    hdrs = ["acl_table.h"],
    deps = [
        ":bcm_flow_table",
        ":bcm_proto",
        "@com_google_absl//absl/container:flat_hash_map",
        "@com_google_absl//absl/container:flat_hash_set",
        "//stratum/hal/lib/p4:common_flow_entry_proto",
        "//stratum/public/proto:p4_annotation_proto",
        "//stratum/public/proto:p4_table_defs_proto",
        "//stratum/glue/gtl:map_util",
    ],
)

stratum_cc_test(
    name = "acl_table_test",
    srcs = ["acl_table_test.cc"],
    deps = [
        ":acl_table",
        ":test_main",
        "@com_google_googletest//:gtest",
        "@com_google_absl//absl/container:flat_hash_map",
        "@com_github_p4lang_p4runtime//:p4runtime_cc_grpc",
        "//stratum/glue/status:status_test_util",
        "//stratum/lib:utils",
        "//stratum/lib/test_utils:matchers",
    ],
)

stratum_cc_library(
    name = "pipeline_processor",
    srcs = ["pipeline_processor.cc"],
    hdrs = ["pipeline_processor.h"],
    deps = [
        "@com_google_absl//absl/container:flat_hash_map",
        "@com_google_absl//absl/container:flat_hash_set",
        "@com_google_absl//absl/container:node_hash_map",
        "@com_google_absl//absl/memory",
        "@com_google_absl//absl/strings",
        "@com_github_p4lang_p4runtime//:p4info_cc_proto",
        "//stratum/hal/lib/p4:common_flow_entry_proto",
        "//stratum/hal/lib/p4:p4_control_proto",
        "//stratum/hal/lib/p4:p4_table_map_proto",
        "//stratum/lib:macros",
        "//stratum/lib:utils",
        "//stratum/public/lib:error",
        "//stratum/public/proto:p4_annotation_proto",
        "//stratum/public/proto:p4_table_defs_proto",
        "//stratum/glue/gtl:map_util",
        "//stratum/glue/status:status",
        "//stratum/glue/status:statusor",
    ],
)

stratum_cc_test(
    name = "pipeline_processor_test",
    srcs = ["pipeline_processor_test.cc"],
    deps = [
        ":pipeline_processor",
        ":test_main",
        "@com_google_googletest//:gtest",
        "@com_google_absl//absl/container:flat_hash_map",
        "@com_google_absl//absl/strings",
        "//stratum/glue/status:status_test_util",
        "//stratum/lib:utils",
        "//stratum/lib/test_utils:matchers",
        "//stratum/lib/test_utils:p4_proto_builders",
        "//stratum/public/lib:error",
        "//stratum/public/proto:p4_annotation_proto",
    ],
)

stratum_cc_library(
    name = "bcm_udf_manager",
    srcs = ["bcm_udf_manager.cc"],
    hdrs = ["bcm_udf_manager.h"],
    deps = [
        ":acl_table",
        ":bcm_proto",
        ":bcm_sdk_interface",
        "@com_google_absl//absl/container:flat_hash_map",
        "@com_google_absl//absl/container:flat_hash_set",
        "//stratum/hal/lib/p4:p4_table_mapper",
        "//stratum/lib:macros",
        "//stratum/public/proto:p4_table_defs_proto",
        "//stratum/glue/gtl:map_util",
    ],
)

stratum_cc_test(
    name = "bcm_udf_manager_test",
    srcs = ["bcm_udf_manager_test.cc"],
    deps = [
        ":bcm_sdk_mock",
        ":bcm_udf_manager",
        ":test_main",
        "@com_google_googletest//:gtest",
        "@com_google_absl//absl/container:flat_hash_map",
        "@com_google_absl//absl/container:flat_hash_set",
        "@com_google_absl//absl/strings",
        "@com_google_absl//absl/strings:str_format",
        "//stratum/glue/status:status_test_util",
        "//stratum/lib:utils",
        "//stratum/lib/test_utils:matchers",
        "//stratum/hal/lib/p4:p4_table_mapper_mock",
        #FIXME(boc) "//util/endian",
    ],
)<|MERGE_RESOLUTION|>--- conflicted
+++ resolved
@@ -28,13 +28,9 @@
     default_visibility = STRATUM_INTERNAL,
 )
 
-<<<<<<< HEAD
+licenses(["notice"])  # Apache v2
+
 stratum_cc_proto_library(
-=======
-licenses(["notice"])  # Apache v2
-
-sc_proto_lib(
->>>>>>> f7863c55
     name = "bcm_proto",
     hdrs = ["bcm.proto"],
     deps = [
