--- conflicted
+++ resolved
@@ -23,11 +23,7 @@
 #include "google/protobuf/util/message_differencer.h"
 #include "stratum/glue/status/status_macros.h"
 #include "stratum/hal/lib/phal/dummy_threadpool.h"
-<<<<<<< HEAD
-//#include "stratum/hal/lib/phal/google_switch_configurator.h"
-=======
 //#include "stratum/hal/lib/phal/google_platform/google_switch_configurator.h"
->>>>>>> d387e187
 #include "stratum/lib/macros.h"
 #include "stratum/lib/utils.h"
 #include "absl/memory/memory.h"
@@ -37,22 +33,6 @@
 namespace stratum {
 namespace hal {
 namespace phal {
-<<<<<<< HEAD
-namespace {
-// DatabaseQuery is a wrapper for AttributeGroupQuery that transforms query
-// responses from google::protobuf::Message into PhalDB.
-// TODO: The subscription polling thread should probably be
-// implemented at this level rather than on a per-attribute group basis.
-class DatabaseQuery : public Query {
- public:
-  DatabaseQuery(AttributeGroup* root_group, ThreadpoolInterface* threadpool)
-      : query_(root_group, threadpool) {}
-
-  ::util::StatusOr<std::unique_ptr<PhalDB>> Get() override {
-    auto query_result = absl::make_unique<PhalDB>();
-    RETURN_IF_ERROR(query_.Get(query_result.get()));
-    return std::move(query_result);
-=======
 
 DatabaseQuery::DatabaseQuery(AttributeDatabase* database,
                              AttributeGroup* root_group,
@@ -90,7 +70,6 @@
       query_.MarkUpdated();
       last_polling_result_ = std::move(polling_result);
     }
->>>>>>> d387e187
   }
   return ::util::OkStatus();
 }
